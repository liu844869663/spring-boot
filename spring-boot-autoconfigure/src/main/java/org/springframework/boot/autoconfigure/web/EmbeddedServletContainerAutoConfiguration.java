--- conflicted
+++ resolved
@@ -60,11 +60,8 @@
  * @author Phillip Webb
  * @author Dave Syer
  * @author Ivan Sopov
-<<<<<<< HEAD
  * @author Brian Clozel
-=======
  * @author Stephane Nicoll
->>>>>>> 28bba876
  */
 @AutoConfigureOrder(Ordered.HIGHEST_PRECEDENCE)
 @Configuration
