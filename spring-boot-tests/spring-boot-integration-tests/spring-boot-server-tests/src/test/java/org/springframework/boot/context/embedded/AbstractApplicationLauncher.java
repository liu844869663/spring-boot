/*
 * Copyright 2012-2019 the original author or authors.
 *
 * Licensed under the Apache License, Version 2.0 (the "License");
 * you may not use this file except in compliance with the License.
 * You may obtain a copy of the License at
 *
 *      https://www.apache.org/licenses/LICENSE-2.0
 *
 * Unless required by applicable law or agreed to in writing, software
 * distributed under the License is distributed on an "AS IS" BASIS,
 * WITHOUT WARRANTIES OR CONDITIONS OF ANY KIND, either express or implied.
 * See the License for the specific language governing permissions and
 * limitations under the License.
 */

package org.springframework.boot.context.embedded;

import java.io.File;
import java.io.FileReader;
import java.io.IOException;
import java.io.InputStream;
import java.io.PrintStream;
import java.util.ArrayList;
import java.util.List;

import org.junit.rules.ExternalResource;

import org.springframework.boot.testsupport.BuildOutput;
import org.springframework.util.FileCopyUtils;
import org.springframework.util.StreamUtils;
import org.springframework.util.StringUtils;

/**
 * Base {@link ExternalResource} for launching a Spring Boot application as part of a
 * JUnit test.
 *
 * @author Andy Wilkinson
 */
abstract class AbstractApplicationLauncher extends ExternalResource {

	private final ApplicationBuilder applicationBuilder;

	private final BuildOutput buildOutput;

	private Process process;

	private int httpPort;

	protected AbstractApplicationLauncher(ApplicationBuilder applicationBuilder,
			BuildOutput buildOutput) {
		this.applicationBuilder = applicationBuilder;
		this.buildOutput = buildOutput;
	}

	@Override
	protected final void before() throws Throwable {
		this.process = startApplication();
	}

	@Override
	protected final void after() {
		this.process.destroy();
	}

	public final int getHttpPort() {
		return this.httpPort;
	}

	protected abstract List<String> getArguments(File archive, File serverPortFile);

	protected abstract File getWorkingDirectory();

	protected abstract String getDescription(String packaging);

	private Process startApplication() throws Exception {
		File workingDirectory = getWorkingDirectory();
<<<<<<< HEAD
		File serverPortFile = new File(this.buildOutput.getRootLocation(), "server.port");
=======
		File serverPortFile = (workingDirectory != null) ? new File(workingDirectory, "target/server.port")
				: new File("target/server.port");
>>>>>>> 24925c3d
		serverPortFile.delete();
		File archive = this.applicationBuilder.buildApplication();
		List<String> arguments = new ArrayList<>();
		arguments.add(System.getProperty("java.home") + "/bin/java");
<<<<<<< HEAD
		arguments.addAll(getArguments(archive, serverPortFile));
		ProcessBuilder processBuilder = new ProcessBuilder(
				StringUtils.toStringArray(arguments));
=======
		arguments.addAll(getArguments(archive));
		ProcessBuilder processBuilder = new ProcessBuilder(StringUtils.toStringArray(arguments));
>>>>>>> 24925c3d
		if (workingDirectory != null) {
			processBuilder.directory(workingDirectory);
		}
		Process process = processBuilder.start();
		new ConsoleCopy(process.getInputStream(), System.out).start();
		new ConsoleCopy(process.getErrorStream(), System.err).start();
		this.httpPort = awaitServerPort(process, serverPortFile);
		return process;
	}

	private int awaitServerPort(Process process, File serverPortFile) throws Exception {
		long end = System.currentTimeMillis() + 30000;
		while (serverPortFile.length() == 0) {
			if (System.currentTimeMillis() > end) {
				throw new IllegalStateException("server.port file was not written within 30 seconds");
			}
			if (!process.isAlive()) {
				throw new IllegalStateException("Application failed to launch");
			}
			Thread.sleep(100);
		}
		return Integer.parseInt(FileCopyUtils.copyToString(new FileReader(serverPortFile)));
	}

	private static class ConsoleCopy extends Thread {

		private final InputStream input;

		private final PrintStream output;

		ConsoleCopy(InputStream input, PrintStream output) {
			this.input = input;
			this.output = output;
		}

		@Override
		public void run() {
			try {
				StreamUtils.copy(this.input, this.output);
			}
			catch (IOException ex) {
			}
		}

	}

}<|MERGE_RESOLUTION|>--- conflicted
+++ resolved
@@ -47,8 +47,7 @@
 
 	private int httpPort;
 
-	protected AbstractApplicationLauncher(ApplicationBuilder applicationBuilder,
-			BuildOutput buildOutput) {
+	protected AbstractApplicationLauncher(ApplicationBuilder applicationBuilder, BuildOutput buildOutput) {
 		this.applicationBuilder = applicationBuilder;
 		this.buildOutput = buildOutput;
 	}
@@ -75,24 +74,13 @@
 
 	private Process startApplication() throws Exception {
 		File workingDirectory = getWorkingDirectory();
-<<<<<<< HEAD
 		File serverPortFile = new File(this.buildOutput.getRootLocation(), "server.port");
-=======
-		File serverPortFile = (workingDirectory != null) ? new File(workingDirectory, "target/server.port")
-				: new File("target/server.port");
->>>>>>> 24925c3d
 		serverPortFile.delete();
 		File archive = this.applicationBuilder.buildApplication();
 		List<String> arguments = new ArrayList<>();
 		arguments.add(System.getProperty("java.home") + "/bin/java");
-<<<<<<< HEAD
 		arguments.addAll(getArguments(archive, serverPortFile));
-		ProcessBuilder processBuilder = new ProcessBuilder(
-				StringUtils.toStringArray(arguments));
-=======
-		arguments.addAll(getArguments(archive));
 		ProcessBuilder processBuilder = new ProcessBuilder(StringUtils.toStringArray(arguments));
->>>>>>> 24925c3d
 		if (workingDirectory != null) {
 			processBuilder.directory(workingDirectory);
 		}
