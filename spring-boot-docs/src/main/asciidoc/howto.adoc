[[howto]]
= '`How-to`' guides

[partintro]
--
This section provides answers to some common '`how do I do that...`' type of questions
that often arise when using Spring Boot. This is by no means an exhaustive list, but it
does cover quite a lot.

If you are having a specific problem that we don't cover here, you might want to check out
https://stackoverflow.com/tags/spring-boot[stackoverflow.com] to see if someone has
already provided an answer; this is also a great place to ask new questions (please use
the `spring-boot` tag).

We're also more than happy to extend this section; If you want to add a '`how-to`' you
can send us a {github-code}[pull request].
--



[[howto-spring-boot-application]]
== Spring Boot application


[[howto-failure-analyzer]]
=== Create your own FailureAnalyzer
{dc-spring-boot}/diagnostics/FailureAnalyzer.{dc-ext}[`FailureAnalyzer`] is a great way
to intercept an exception on startup and turn it into a human-readable message, wrapped
into a {dc-spring-boot}/diagnostics/FailureAnalysis.{dc-ext}[`FailureAnalysis`]. Spring
Boot provides such analyzer for application context related exceptions, JSR-303
validations and more. It is actually very easy to create your own.

`AbstractFailureAnalyzer` is a convenient extension of `FailureAnalyzer` that checks the
presence of a specified exception type in the exception to handle. You can extend from
that so that your implementation gets a chance to handle the exception only when it is
actually present. If for whatever reason you can't handle the exception, return `null`
to give another implementation a chance to handle the exception.

`FailureAnalyzer` implementations are to be registered in a `META-INF/spring.factories`:
the following registers `ProjectConstraintViolationFailureAnalyzer`:

[source,properties,indent=0]
----
	org.springframework.boot.diagnostics.FailureAnalyzer=\
	com.example.ProjectConstraintViolationFailureAnalyzer
----



[[howto-troubleshoot-auto-configuration]]
=== Troubleshoot auto-configuration
The Spring Boot auto-configuration tries its best to '`do the right thing`', but
sometimes things fail and it can be hard to tell why.

There is a really useful `ConditionEvaluationReport` available in any Spring Boot
`ApplicationContext`. You will see it if you enable `DEBUG` logging output. If you use
the `spring-boot-actuator` there is also an `autoconfig` endpoint that renders the report
in JSON. Use that to debug the application and see what features have been added (and
which not) by Spring Boot at runtime.

Many more questions can be answered by looking at the source code and the Javadoc. Some
rules of thumb:

* Look for classes called `+*AutoConfiguration+` and read their sources, in particular the
  `+@Conditional*+` annotations to find out what features they enable and when. Add
  `--debug` to the command line or a System property `-Ddebug` to get a log on the
  console of all the auto-configuration decisions that were made in your app. In a running
  Actuator app look at the `autoconfig` endpoint ('`/autoconfig`' or the JMX equivalent) for
  the same information.
* Look for classes that are `@ConfigurationProperties` (e.g.
  {sc-spring-boot-autoconfigure}/web/ServerProperties.{sc-ext}[`ServerProperties`])
  and read from there the available external configuration options. The
  `@ConfigurationProperties` has a `name` attribute which acts as a prefix to external
  properties, thus `ServerProperties` has `prefix="server"` and its configuration properties
  are `server.port`, `server.address` etc. In a running Actuator app look at the
  `configprops` endpoint.
* Look for use of `RelaxedPropertyResolver` to pull configuration values explicitly out of the
  `Environment`. It often is used with a prefix.
* Look for `@Value` annotations that bind directly to the `Environment`. This is less
  flexible than the `RelaxedPropertyResolver` approach, but does allow some relaxed binding,
  specifically for OS environment variables (so `CAPITALS_AND_UNDERSCORES` are synonyms
  for `period.separated`).
* Look for `@ConditionalOnExpression` annotations that switch features on and off in
  response to SpEL expressions, normally evaluated with placeholders resolved from the
  `Environment`.



[[howto-customize-the-environment-or-application-context]]
=== Customize the Environment or ApplicationContext before it starts
A `SpringApplication` has `ApplicationListeners` and `ApplicationContextInitializers` that
are used to apply customizations to the context or environment. Spring Boot loads a number
of such customizations for use internally from `META-INF/spring.factories`. There is more
than one way to register additional ones:

* Programmatically per application by calling the `addListeners` and `addInitializers`
  methods on `SpringApplication` before you run it.
* Declaratively per application by setting `context.initializer.classes` or
  `context.listener.classes`.
* Declaratively for all applications by adding a `META-INF/spring.factories` and packaging
  a jar file that the applications all use as a library.

The `SpringApplication` sends some special `ApplicationEvents` to the listeners (even
some before the context is created), and then registers the listeners for events published
by the `ApplicationContext` as well. See
_<<spring-boot-features.adoc#boot-features-application-events-and-listeners>>_ in the
'`Spring Boot features`' section for a complete list.

It is also possible to customize the `Environment` before the application context is
refreshed using `EnvironmentPostProcessor`. Each implementation should be registered in
`META-INF/spring.factories`:

[source,properties,indent=0]
----
	org.springframework.boot.env.EnvironmentPostProcessor=com.example.YourEnvironmentPostProcessor
----

The implementation can load arbitrary files and add them to the `Environment`. For
instance, this example loads a YAML configuration file from the classpath:


[source,java,indent=0]
----
include::{code-examples}/context/EnvironmentPostProcessorExample.java[tag=example]
----

TIP: The `Environment` will already have been prepared with all the usual property sources
that Spring Boot loads by default. It is therefore possible to get the location of the
file from the environment. This example adds the `custom-resource` property source at the
end of the list so that a key defined in any of the usual other locations takes
precedence. A custom implementation may obviously defines another order.

NOTE: While using `@PropertySource` on your `@SpringBootApplication` seems convenient and
easy enough to load a custom resource in the `Environment`, we do not recommend it as
Spring Boot prepares the `Environment` before the `ApplicationContext` is refreshed. Any
key defined via `@PropertySource` will be loaded too late to have any effect on
auto-configuration.



[[howto-build-an-application-context-hierarchy]]
=== Build an ApplicationContext hierarchy (adding a parent or root context)
You can use the `ApplicationBuilder` class to create parent/child `ApplicationContext`
hierarchies. See _<<spring-boot-features.adoc#boot-features-fluent-builder-api>>_
in the '`Spring Boot features`' section for more information.



[[howto-create-a-non-web-application]]
=== Create a non-web application
Not all Spring applications have to be web applications (or web services). If you want to
execute some code in a `main` method, but also bootstrap a Spring application to set up
the infrastructure to use, then it's easy with the `SpringApplication` features of Spring
Boot. A `SpringApplication` changes its `ApplicationContext` class depending on whether it
thinks it needs a web application or not. The first thing you can do to help it is to just
leave the servlet API dependencies off the classpath. If you can't do that (e.g. you are
running 2 applications from the same code base) then you can explicitly call
`setWebEnvironment(false)` on your `SpringApplication` instance, or set the
`applicationContextClass` property (through the Java API or with external properties).
Application code that you want to run as your business logic can be implemented as a
`CommandLineRunner` and dropped into the context as a `@Bean` definition.



[[howto-properties-and-configuration]]
== Properties & configuration



[[howto-automatic-expansion]]
=== Automatically expand properties at build time
Rather than hardcoding some properties that are also specified in your project's build
configuration, you can automatically expand them using the existing build configuration
instead. This is possible in both Maven and Gradle.



[[howto-automatic-expansion-maven]]
==== Automatic property expansion using Maven
You can automatically expand properties from the Maven project using resource
filtering. If you use the `spring-boot-starter-parent` you can then refer to your
Maven '`project properties`' via `@..@` placeholders, e.g.

[source,properties,indent=0]
----
	app.encoding=@project.build.sourceEncoding@
	app.java.version=@java.version@
----

NOTE: Only production configuration is filtered that way (i.e. no filtering is applied on
`src/test/resources`).

TIP: The `spring-boot:run` can add `src/main/resources` directly to the classpath
(for hot reloading purposes) if you enable the `addResources` flag. This circumvents
the resource filtering and this feature. You can use the `exec:java` goal instead
or customize the plugin's configuration, see the
{spring-boot-maven-plugin-site}/usage.html[plugin usage page] for more details.

If you don't use the starter parent, in your `pom.xml` you need (inside the `<build/>`
element):

[source,xml,indent=0]
----
	<resources>
		<resource>
			<directory>src/main/resources</directory>
			<filtering>true</filtering>
		</resource>
	</resources>
----

and (inside `<plugins/>`):

[source,xml,indent=0]
----
	<plugin>
		<groupId>org.apache.maven.plugins</groupId>
		<artifactId>maven-resources-plugin</artifactId>
		<version>2.7</version>
		<configuration>
			<delimiters>
				<delimiter>@</delimiter>
			</delimiters>
			<useDefaultDelimiters>false</useDefaultDelimiters>
		</configuration>
	</plugin>
----

NOTE: The `useDefaultDelimiters` property is important if you are using standard Spring
placeholders in your configuration (e.g. `${foo}`). These may be expanded by the build if
that property is not set to `false`.



[[howto-automatic-expansion-gradle]]
==== Automatic property expansion using Gradle
You can automatically expand properties from the Gradle project by configuring the
Java plugin's `processResources` task to do so:

[source,groovy,indent=0]
----
	processResources {
		expand(project.properties)
	}
----

You can then refer to your Gradle project's properties via placeholders, e.g.

[source,properties,indent=0]
----
	app.name=${name}
	app.description=${description}
----

NOTE: Gradle's `expand` method uses Groovy's `SimpleTemplateEngine` which transforms
`${..}` tokens. The `${..}` style conflicts with Spring's own property placeholder
mechanism. To use Spring property placeholders together with automatic expansion
the Spring property placeholders need to be escaped like `\${..}`.




[[howto-externalize-configuration]]
=== Externalize the configuration of SpringApplication
A `SpringApplication` has bean properties (mainly setters) so you can use its Java API as
you create the application to modify its behavior. Or you can externalize the
configuration using properties in `+spring.main.*+`. E.g. in `application.properties` you
might have.

[source,properties,indent=0,subs="verbatim,quotes,attributes"]
----
	spring.main.web-environment=false
	spring.main.banner-mode=off
----

and then the Spring Boot banner will not be printed on startup, and the application will
not be a web application.

NOTE: The example above also demonstrates how flexible binding allows the use of
underscores (`_`) as well as dashes (`-`) in property names.

Properties defined in external configuration overrides the values specified via the Java
API with the notable exception of the sources used to create the `ApplicationContext`. Let's
consider this application

[source,java,indent=0]
----
	new SpringApplicationBuilder()
		.bannerMode(Banner.Mode.OFF)
		.sources(demo.MyApp.class)
		.run(args);
----

used with the following configuration:

[source,properties,indent=0,subs="verbatim,quotes,attributes"]
----
	spring.main.sources=com.acme.Config,com.acme.ExtraConfig
	spring.main.banner-mode=console
----

The actual application will _now_ show the banner (as overridden by configuration) and use
three sources for the `ApplicationContext` (in that order): `demo.MyApp`, `com.acme.Config`,
`com.acme.ExtraConfig`.



[[howto-change-the-location-of-external-properties]]
=== Change the location of external properties of an application
By default properties from different sources are added to the Spring `Environment` in a
defined order (see _<<spring-boot-features.adoc#boot-features-external-config>>_ in
the '`Spring Boot features`' section for the exact order).

A nice way to augment and modify this is to add `@PropertySource` annotations to your
application sources. Classes passed to the `SpringApplication` static convenience
methods, and those added using `setSources()` are inspected to see if they have
`@PropertySources`, and if they do, those properties are added to the `Environment` early
enough to be used in all phases of the `ApplicationContext` lifecycle. Properties added
in this way have lower
priority than any added using the default locations (e.g. `application.properties`), system properties, environment variables or the command line.

You can also provide System properties (or environment variables) to change the behavior:

* `spring.config.name` (`SPRING_CONFIG_NAME`), defaults to `application` as the root of
  the file name.
* `spring.config.location` (`SPRING_CONFIG_LOCATION`) is the file to load (e.g. a classpath
  resource or a URL). A separate `Environment` property source is set up for this document
  and it can be overridden by system properties, environment variables or the
  command line.

No matter what you set in the environment, Spring Boot will always load
`application.properties` as described above. If YAML is used then files with the '`.yml`'
extension are also added to the list by default.

Spring Boot logs the configuration files that are loaded at `DEBUG` level and the
candidates it has not found at `TRACE` level.

See {sc-spring-boot}/context/config/ConfigFileApplicationListener.{sc-ext}[`ConfigFileApplicationListener`]
for more detail.



[[howto-use-short-command-line-arguments]]
=== Use '`short`' command line arguments
Some people like to use (for example) `--port=9000` instead of `--server.port=9000` to
set configuration properties on the command line. You can easily enable this by using
placeholders in `application.properties`, e.g.

[source,properties,indent=0,subs="verbatim,quotes,attributes"]
----
	server.port=${port:8080}
----

TIP: If you are inheriting from the `spring-boot-starter-parent` POM, the default filter
token of the `maven-resources-plugins` has been changed from `+${*}+` to `@` (i.e.
`@maven.token@` instead of `${maven.token}`) to prevent conflicts with Spring-style
placeholders. If you have enabled maven filtering for the `application.properties`
directly, you may want to also change the default filter token to use
https://maven.apache.org/plugins/maven-resources-plugin/resources-mojo.html#delimiters[other delimiters].

NOTE: In this specific case the port binding will work in a PaaS environment like Heroku
and Cloud Foundry, since in those two platforms the `PORT` environment variable is set
automatically and Spring can bind to capitalized synonyms for `Environment` properties.



[[howto-use-yaml-for-external-properties]]
=== Use YAML for external properties
YAML is a superset of JSON and as such is a very convenient syntax for storing external
properties in a hierarchical format. E.g.

[source,yaml,indent=0,subs="verbatim,quotes,attributes"]
----
	spring:
		application:
			name: cruncher
		datasource:
			driverClassName: com.mysql.jdbc.Driver
			url: jdbc:mysql://localhost/test
	server:
		port: 9000
----

Create a file called `application.yml` and stick it in the root of your classpath, and
also add `snakeyaml` to your dependencies (Maven coordinates `org.yaml:snakeyaml`, already
included if you use the `spring-boot-starter`). A YAML file is parsed to a Java
`Map<String,Object>` (like a JSON object), and Spring Boot flattens the map so that it
is 1-level deep and has period-separated keys, a lot like people are used to with
`Properties` files in Java.

The example YAML above corresponds to an `application.properties` file

[source,properties,indent=0,subs="verbatim,quotes,attributes"]
----
	spring.application.name=cruncher
	spring.datasource.driverClassName=com.mysql.jdbc.Driver
	spring.datasource.url=jdbc:mysql://localhost/test
	server.port=9000
----

See _<<spring-boot-features.adoc#boot-features-external-config-yaml>>_ in
the '`Spring Boot features`' section for more information
about YAML.

[[howto-set-active-spring-profiles]]
=== Set the active Spring profiles
The Spring `Environment` has an API for this, but normally you would set a System property
(`spring.profiles.active`) or an OS environment variable (`SPRING_PROFILES_ACTIVE`). E.g.
launch your application with a `-D` argument (remember to put it before the main class
or jar archive):

[indent=0,subs="verbatim,quotes,attributes"]
----
	$ java -jar -Dspring.profiles.active=production demo-0.0.1-SNAPSHOT.jar
----

In Spring Boot you can also set the active profile in `application.properties`, e.g.

[source,properties,indent=0,subs="verbatim,quotes,attributes"]
----
	spring.profiles.active=production
----

A value set this way is replaced by the System property or environment variable setting,
but not by the `SpringApplicationBuilder.profiles()` method. Thus the latter Java API can
be used to augment the profiles without changing the defaults.

See _<<spring-boot-features.adoc#boot-features-profiles>>_ in
the '`Spring Boot features`' section for more information.



[[howto-change-configuration-depending-on-the-environment]]
=== Change configuration depending on the environment
A YAML file is actually a sequence of documents separated by `---` lines, and each
document is parsed separately to a flattened map.

If a YAML document contains a `spring.profiles` key, then the profiles value
(comma-separated list of profiles) is fed into the Spring
`Environment.acceptsProfiles()` and if any of those profiles is active that document is
included in the final merge (otherwise not).

Example:

[source,yaml,indent=0,subs="verbatim,quotes,attributes"]
----
	server:
		port: 9000
	---

	spring:
		profiles: development
	server:
		port: 9001

	---

	spring:
		profiles: production
	server:
		port: 0
----

In this example the default port is 9000, but if the Spring profile '`development`' is
active then the port is 9001, and if '`production`' is active then it is 0.

The YAML documents are merged in the order they are encountered (so later values override
earlier ones).

To do the same thing with properties files you can use `application-${profile}.properties`
to specify profile-specific values.



[[howto-discover-build-in-options-for-external-properties]]
=== Discover built-in options for external properties
Spring Boot binds external properties from `application.properties` (or `.yml`) (and
other places) into an application at runtime. There is not (and technically cannot be)
an exhaustive list of all supported properties in a single location because contributions
can come from additional jar files on your classpath.

A running application with the Actuator features has a `configprops` endpoint that shows
all the bound and bindable properties available through `@ConfigurationProperties`.

The appendix includes an <<appendix-application-properties#common-application-properties,
`application.properties`>> example with a list of the most common properties supported by
Spring Boot. The definitive list comes from searching the source code for
`@ConfigurationProperties` and `@Value` annotations, as well as the occasional use of
`RelaxedPropertyResolver`.



[[howto-embedded-servlet-containers]]
== Embedded servlet containers



[[howto-add-a-servlet-filter-or-listener]]
=== Add a Servlet, Filter or Listener to an application
There are two ways to add `Servlet`, `Filter`, `ServletContextListener` and the other
listeners supported by the Servlet spec to your application. You can either provide
Spring beans for them, or enable scanning for Servlet components.



[[howto-add-a-servlet-filter-or-listener-as-spring-bean]]
==== Add a Servlet, Filter or Listener using a Spring bean
To add a `Servlet`, `Filter`, or Servlet `*Listener` provide a `@Bean` definition for it.
This can be very useful when you want to inject configuration or dependencies. However,
you must be very careful that they don't cause eager initialization of too many other
beans because they have to be installed in the container very early in the application
lifecycle (e.g. it's not a good idea to have them depend on your `DataSource` or JPA
configuration). You can work around restrictions like that by initializing them lazily
when first used instead of on initialization.

In the case of `Filters` and `Servlets` you can also add mappings and init parameters by
adding a `FilterRegistrationBean` or `ServletRegistrationBean` instead of or as well as
the underlying component.

[NOTE]
====
If no `dispatcherType` is specified on a filter registration, it will match
`FORWARD`,`INCLUDE` and `REQUEST`. If async has been enabled, it will match `ASYNC` as
well.

If you are migrating a filter that has no `dispatcher` element in `web.xml` you will
need to specify a `dispatcherType` yourself:

[source,java,indent=0,subs="verbatim,quotes,attributes"]
----
	@Bean
	public FilterRegistrationBean myFilterRegistration() {
		FilterRegistrationBean registration = new FilterRegistrationBean();
		registration.setDispatcherTypes(DispatcherType.REQUEST);
		....

		return registration;
	}
----
====


[[howto-disable-registration-of-a-servlet-or-filter]]
===== Disable registration of a Servlet or Filter
As <<howto-add-a-servlet-filter-or-listener-as-spring-bean,described above>> any `Servlet`
or `Filter` beans will be registered with the servlet container automatically. To disable
registration of a particular `Filter` or `Servlet` bean create a registration bean for it
and mark it as disabled. For example:

[source,java,indent=0,subs="verbatim,quotes,attributes"]
----
	@Bean
	public FilterRegistrationBean registration(MyFilter filter) {
		FilterRegistrationBean registration = new FilterRegistrationBean(filter);
		registration.setEnabled(false);
		return registration;
	}
----



[[howto-add-a-servlet-filter-or-listener-using-scanning]]
==== Add Servlets, Filters, and Listeners using classpath scanning
`@WebServlet`, `@WebFilter`, and `@WebListener` annotated classes can be automatically
registered with an embedded servlet container by annotating a `@Configuration` class
with `@ServletComponentScan` and specifying the package(s) containing the components
that you want to register. By default, `@ServletComponentScan` will scan from the package
of the annotated class.



[[howto-change-the-http-port]]
=== Change the HTTP port
In a standalone application the main HTTP port defaults to `8080`, but can be set with
`server.port` (e.g. in `application.properties` or as a System property). Thanks to
relaxed binding of `Environment` values you can also use `SERVER_PORT` (e.g. as an OS
environment variable).

To switch off the HTTP endpoints completely, but still create a `WebApplicationContext`,
use `server.port=-1` (this is sometimes useful for testing).

For more details look at _<<spring-boot-features.adoc#boot-features-customizing-embedded-containers>>_
in the '`Spring Boot features`' section, or the
{sc-spring-boot-autoconfigure}/web/ServerProperties.{sc-ext}[`ServerProperties`] source
code.



[[howto-user-a-random-unassigned-http-port]]
=== Use a random unassigned HTTP port
To scan for a free port (using OS natives to prevent clashes) use `server.port=0`.



[[howto-discover-the-http-port-at-runtime]]
=== Discover the HTTP port at runtime
You can access the port the server is running on from log output or from the
`EmbeddedWebApplicationContext` via its `EmbeddedServletContainer`. The best way to get
that and be sure that it has initialized is to add a `@Bean` of type
`ApplicationListener<EmbeddedServletContainerInitializedEvent>` and pull the container
out of the event when it is published.

Tests that use `@SpringBootTest(webEnvironment=WebEnvironment.RANDOM_PORT)` can
also inject the actual port into a field using the `@LocalServerPort` annotation. For
example:

[source,java,indent=0,subs="verbatim,quotes,attributes"]
----
	@RunWith(SpringJUnit4ClassRunner.class)
	@SpringBootTest(webEnvironment=WebEnvironment.RANDOM_PORT)
	public class MyWebIntegrationTests {

		@Autowired
		EmbeddedWebApplicationContext server;

		@LocalServerPort
		int port;

		// ...

	}
----

[NOTE]
====
`@LocalServerPort` is a meta-annotation for `@Value("${local.server.port}")`. Don't try
to inject the port in a regular application. As we just saw, the value is only set once
the container has initialized; contrary to a test, application code callbacks are
processed early (i.e. before the value is actually available).
====



[[howto-configure-ssl]]
=== Configure SSL
SSL can be configured declaratively by setting the various `+server.ssl.*+` properties,
typically in `application.properties` or `application.yml`. For example:

[source,properties,indent=0,subs="verbatim,quotes,attributes"]
----
	server.port=8443
	server.ssl.key-store=classpath:keystore.jks
	server.ssl.key-store-password=secret
	server.ssl.key-password=another-secret
----

See {sc-spring-boot}/context/embedded/Ssl.{sc-ext}[`Ssl`] for details of all of the
supported properties.

Using configuration like the example above means the application will no longer support
plain HTTP connector at port 8080. Spring Boot doesn't support the configuration of both
an HTTP connector and an HTTPS connector via `application.properties`. If you want to
have both then you'll need to configure one of them programmatically. It's recommended
to use `application.properties` to configure HTTPS as the HTTP connector is the easier of
the two to configure programmatically. See the
{github-code}/spring-boot-samples/spring-boot-sample-tomcat-multi-connectors[`spring-boot-sample-tomcat-multi-connectors`]
sample project for an example.



[[howto-configure-accesslogs]]
=== Configure Access Logging
Access logs can be configured for Tomcat and Undertow via their respective namespaces.

For instance, the following logs access on Tomcat with a
https://tomcat.apache.org/tomcat-8.0-doc/config/valve.html#Access_Logging[custom pattern].

[source,properties,indent=0,subs="verbatim,quotes,attributes"]
----
	server.tomcat.basedir=my-tomcat
	server.tomcat.accesslog.enabled=true
	server.tomcat.accesslog.pattern=%t %a "%r" %s (%D ms)
----

NOTE: The default location for logs is a `logs` directory relative to the tomcat base dir
and said directory is a temp directory by default so you may want to fix Tomcat's base
directory or use an absolute path for the logs. In the example above, the logs will
be available in `my-tomcat/logs` relative to the working directory of the application.

Access logging for undertow can be configured in a similar fashion

[source,properties,indent=0,subs="verbatim,quotes,attributes"]
----
	server.undertow.accesslog.enabled=true
	server.undertow.accesslog.pattern=%t %a "%r" %s (%D ms)
----

Logs are stored in a `logs` directory relative to the working directory of the
application. This can be customized via `server.undertow.accesslog.directory`.



[[howto-use-behind-a-proxy-server]]
[[howto-use-tomcat-behind-a-proxy-server]]
=== Use behind a front-end proxy server
Your application might need to send `302` redirects or render content with absolute links
back to itself. When running behind a proxy, the caller wants a link to the proxy, and not
to the physical address of the machine hosting your app. Typically such situations are
handled via a contract with the proxy, which will add headers to tell the back end how to
construct links to itself.

If the proxy adds conventional `X-Forwarded-For` and `X-Forwarded-Proto` headers (most do
this out of the box) the absolute links should be rendered correctly as long as
`server.use-forward-headers` is set to `true` in your `application.properties`.

NOTE: If your application is running in Cloud Foundry or Heroku the
`server.use-forward-headers` property will default to `true` if not specified. In all
other instances it defaults to `false`.



[[howto-customize-tomcat-behind-a-proxy-server]]
==== Customize Tomcat's proxy configuration
If you are using Tomcat you can additionally configure the names of the headers used to
carry "`forwarded`" information:

[indent=0]
----
	server.tomcat.remote-ip-header=x-your-remote-ip-header
	server.tomcat.protocol-header=x-your-protocol-header
----

Tomcat is also configured with a default regular expression that matches internal
proxies that are to be trusted. By default, IP addresses in `10/8`, `192.168/16`,
`169.254/16` and `127/8` are trusted. You can customize the valve's configuration by
adding an entry to `application.properties`, e.g.

[indent=0]
----
	server.tomcat.internal-proxies=192\\.168\\.\\d{1,3}\\.\\d{1,3}
----

NOTE: The double backslashes are only required when you're using a properties file for
configuration. If you are using YAML, single backslashes are sufficient and a value
that's equivalent to the one shown above would be `192\.168\.\d{1,3}\.\d{1,3}`.

NOTE: You can trust all proxies by setting the `internal-proxies` to empty (but don't do
this in production).

You can take complete control of the configuration of Tomcat's `RemoteIpValve` by
switching the automatic one off (i.e. set `server.use-forward-headers=false`) and adding
a new  valve instance in a `TomcatEmbeddedServletContainerFactory` bean.



[[howto-configure-tomcat]]
=== Configure Tomcat
Generally you can follow the advice from
_<<howto-discover-build-in-options-for-external-properties>>_ about
`@ConfigurationProperties` (`ServerProperties` is the main one here), but also look at
`EmbeddedServletContainerCustomizer` and various Tomcat-specific `+*Customizers+` that you
can add in one of those. The Tomcat APIs are quite rich so once you have access to the
`TomcatEmbeddedServletContainerFactory` you can modify it in a number of ways. Or the
nuclear option is to add your own `TomcatEmbeddedServletContainerFactory`.



[[howto-enable-multiple-connectors-in-tomcat]]
=== Enable Multiple Connectors with Tomcat
Add a `org.apache.catalina.connector.Connector` to the
`TomcatEmbeddedServletContainerFactory` which can allow multiple connectors, e.g. HTTP and
HTTPS connector:

[source,java,indent=0,subs="verbatim,quotes,attributes"]
----
	@Bean
	public EmbeddedServletContainerFactory servletContainer() {
		TomcatEmbeddedServletContainerFactory tomcat = new TomcatEmbeddedServletContainerFactory();
		tomcat.addAdditionalTomcatConnectors(createSslConnector());
		return tomcat;
	}

	private Connector createSslConnector() {
		Connector connector = new Connector("org.apache.coyote.http11.Http11NioProtocol");
		Http11NioProtocol protocol = (Http11NioProtocol) connector.getProtocolHandler();
		try {
			File keystore = new ClassPathResource("keystore").getFile();
			File truststore = new ClassPathResource("keystore").getFile();
			connector.setScheme("https");
			connector.setSecure(true);
			connector.setPort(8443);
			protocol.setSSLEnabled(true);
			protocol.setKeystoreFile(keystore.getAbsolutePath());
			protocol.setKeystorePass("changeit");
			protocol.setTruststoreFile(truststore.getAbsolutePath());
			protocol.setTruststorePass("changeit");
			protocol.setKeyAlias("apitester");
			return connector;
		}
		catch (IOException ex) {
			throw new IllegalStateException("can't access keystore: [" + "keystore"
					+ "] or truststore: [" + "keystore" + "]", ex);
		}
	}
----



[[howto-use-tomcat-legacycookieprocessor]]
=== Use Tomcat's LegacyCookieProcessor
The embedded Tomcat used by Spring Boot does not support "Version 0" of the Cookie
format out of the box, and you may see the following error:

[indent=0]
----
	java.lang.IllegalArgumentException: An invalid character [32] was present in the Cookie value
----

If at all possible, you should consider updating your code to only store values
compliant with later Cookie specifications. If, however, you're unable to change the
way that cookies are written, you can instead configure Tomcat to use a
`LegacyCookieProcessor`. To switch to the `LegacyCookieProcessor` use an
`EmbeddedServletContainerCustomizer` bean that adds a `TomcatContextCustomizer`:

[source,java,indent=0]
----
include::{code-examples}/context/embedded/TomcatLegacyCookieProcessorExample.java[tag=customizer]
----



[[howto-use-jetty-instead-of-tomcat]]
=== Use Jetty instead of Tomcat
The Spring Boot starters (`spring-boot-starter-web` in particular) use Tomcat as an
embedded container by default. You need to exclude those dependencies and include the
Jetty one instead. Spring Boot provides Tomcat and Jetty dependencies bundled together
as separate starters to help make this process as easy as possible.

Example in Maven:

[source,xml,indent=0,subs="verbatim,quotes,attributes"]
----
	<dependency>
		<groupId>org.springframework.boot</groupId>
		<artifactId>spring-boot-starter-web</artifactId>
		<exclusions>
			<exclusion>
				<groupId>org.springframework.boot</groupId>
				<artifactId>spring-boot-starter-tomcat</artifactId>
			</exclusion>
		</exclusions>
	</dependency>
	<dependency>
		<groupId>org.springframework.boot</groupId>
		<artifactId>spring-boot-starter-jetty</artifactId>
	</dependency>
----

Example in Gradle:

[source,groovy,indent=0,subs="verbatim,quotes,attributes"]
----
	configurations {
		compile.exclude module: "spring-boot-starter-tomcat"
	}

	dependencies {
		compile("org.springframework.boot:spring-boot-starter-web:{spring-boot-version}")
		compile("org.springframework.boot:spring-boot-starter-jetty:{spring-boot-version}")
		// ...
	}
----



[[howto-configure-jetty]]
=== Configure Jetty
Generally you can follow the advice from
_<<howto-discover-build-in-options-for-external-properties>>_ about
`@ConfigurationProperties` (`ServerProperties` is the main one here), but also look at
`EmbeddedServletContainerCustomizer`. The Jetty APIs are quite rich so once you have
access to the `JettyEmbeddedServletContainerFactory` you can modify it in a number
of ways. Or the nuclear option is to add your own `JettyEmbeddedServletContainerFactory`.



[[howto-use-undertow-instead-of-tomcat]]
=== Use Undertow instead of Tomcat
Using Undertow instead of Tomcat is very similar to <<howto-use-jetty-instead-of-tomcat,
using Jetty instead of Tomcat>>. You need to exclude the Tomcat dependencies and include
the Undertow starter instead.

Example in Maven:

[source,xml,indent=0,subs="verbatim,quotes,attributes"]
----
	<dependency>
		<groupId>org.springframework.boot</groupId>
		<artifactId>spring-boot-starter-web</artifactId>
		<exclusions>
			<exclusion>
				<groupId>org.springframework.boot</groupId>
				<artifactId>spring-boot-starter-tomcat</artifactId>
			</exclusion>
		</exclusions>
	</dependency>
	<dependency>
		<groupId>org.springframework.boot</groupId>
		<artifactId>spring-boot-starter-undertow</artifactId>
	</dependency>
----

Example in Gradle:

[source,groovy,indent=0,subs="verbatim,quotes,attributes"]
----
	configurations {
		compile.exclude module: "spring-boot-starter-tomcat"
	}

	dependencies {
		compile("org.springframework.boot:spring-boot-starter-web:{spring-boot-version}")
		compile("org.springframework.boot:spring-boot-starter-undertow:{spring-boot-version}")
		// ...
	}
----



[[howto-configure-undertow]]
=== Configure Undertow
Generally you can follow the advice from
_<<howto-discover-build-in-options-for-external-properties>>_ about
`@ConfigurationProperties` (`ServerProperties` and `ServerProperties.Undertow` are the
main ones here), but also look at
`EmbeddedServletContainerCustomizer`. Once you have access to the
`UndertowEmbeddedServletContainerFactory` you can use an `UndertowBuilderCustomizer` to
modify Undertow's configuration to meet your needs. Or the nuclear option is to add your
own `UndertowEmbeddedServletContainerFactory`.



[[howto-enable-multiple-listeners-in-undertow]]
=== Enable Multiple Listeners with Undertow
Add an `UndertowBuilderCustomizer` to the `UndertowEmbeddedServletContainerFactory` and
add a listener to the `Builder`:

[source,java,indent=0,subs="verbatim,quotes,attributes"]
----
	@Bean
	public UndertowEmbeddedServletContainerFactory embeddedServletContainerFactory() {
		UndertowEmbeddedServletContainerFactory factory = new UndertowEmbeddedServletContainerFactory();
		factory.addBuilderCustomizers(new UndertowBuilderCustomizer() {

			@Override
			public void customize(Builder builder) {
				builder.addHttpListener(8080, "0.0.0.0");
			}

		});
		return factory;
	}
----



[[howto-use-tomcat-7]]
=== Use Tomcat 7.x or 8.0
Tomcat 7 & 8.0 work with Spring Boot, but the default is to use Tomcat 8.5. If you cannot
use Tomcat 8.5 (for example, because you are using Java 1.6) you will need to change your
classpath to reference a different version.



[[howto-use-tomcat-7-maven]]
==== Use Tomcat 7.x or 8.0 with Maven
If you are using the starters and parent you can change the Tomcat version property
and additionally import `tomcat-juli`. E.g. for a simple webapp or service:

[source,xml,indent=0,subs="verbatim,quotes,attributes"]
----
	<properties>
		<tomcat.version>7.0.59</tomcat.version>
	</properties>
	<dependencies>
		...
		<dependency>
			<groupId>org.springframework.boot</groupId>
			<artifactId>spring-boot-starter-web</artifactId>
		</dependency>
		<dependency>
			<groupId>org.apache.tomcat</groupId>
			<artifactId>tomcat-juli</artifactId>
			<version>${tomcat.version}</version>
		</dependency>
		...
	</dependencies>
----



==== Use Tomcat 7.x or 8.0 with Gradle
[[howto-use-tomcat-7-gradle]]
With Gradle, you can change the Tomcat version by setting the `tomcat.version` property
and then additionally include `tomcat-juli`:

[source,groovy,indent=0,subs="verbatim,quotes,attributes"]
----
	ext['tomcat.version'] = '7.0.59'
	dependencies {
		compile 'org.springframework.boot:spring-boot-starter-web'
		compile group:'org.apache.tomcat', name:'tomcat-juli', version:property('tomcat.version')
	}
----



[[howto-use-jetty-9.2]]
=== Use Jetty 9.2
Jetty 9.2 works with Spring Boot, but the default is to use Jetty 9.3. If you cannot use
Jetty 9.3 (for example, because you are using Java 7) you will need to change your
classpath to reference Jetty 9.2.



[[howto-use-jetty-9.2-maven]]
==== Use Jetty 9.2 with Maven

If you are using the starters and parent you can just add the Jetty starter and override
the `jetty.version` property:

[source,xml,indent=0,subs="verbatim,quotes,attributes"]
----
	<properties>
		<jetty.version>9.2.17.v20160517</jetty.version>
	</properties>
	<dependencies>
		<dependency>
			<groupId>org.springframework.boot</groupId>
			<artifactId>spring-boot-starter-web</artifactId>
			<exclusions>
				<exclusion>
					<groupId>org.springframework.boot</groupId>
					<artifactId>spring-boot-starter-tomcat</artifactId>
				</exclusion>
			</exclusions>
		</dependency>
		<dependency>
			<groupId>org.springframework.boot</groupId>
			<artifactId>spring-boot-starter-jetty</artifactId>
		</dependency>
	</dependencies>
----



[[howto-use-jetty-9.2-gradle]]
==== Use Jetty 9.2 with Gradle

You can set the `jetty.version` property. For example, for a simple webapp or service:

[source,groovy,indent=0,subs="verbatim,quotes,attributes"]
----
	ext['jetty.version'] = '9.2.17.v20160517'
	dependencies {
		compile ('org.springframework.boot:spring-boot-starter-web') {
			exclude group: 'org.springframework.boot', module: 'spring-boot-starter-tomcat'
		}
		compile ('org.springframework.boot:spring-boot-starter-jetty')
	}
----



[[howto-use-jetty-8]]
=== Use Jetty 8
Jetty 8 works with Spring Boot, but the default is to use Jetty 9.3. If you cannot use
Jetty 9.3 (for example, because you are using Java 1.6) you will need to change your
classpath to reference Jetty 8. You will also need to exclude Jetty's WebSocket-related
dependencies.



[[howto-use-jetty-8-maven]]
==== Use Jetty 8 with Maven

If you are using the starters and parent you can just add the Jetty starter with
the required WebSocket exclusion and change the version properties, e.g. for a simple
webapp or service:

[source,xml,indent=0,subs="verbatim,quotes,attributes"]
----
	<properties>
		<jetty.version>8.1.15.v20140411</jetty.version>
		<jetty-jsp.version>2.2.0.v201112011158</jetty-jsp.version>
	</properties>
	<dependencies>
		<dependency>
			<groupId>org.springframework.boot</groupId>
			<artifactId>spring-boot-starter-web</artifactId>
			<exclusions>
				<exclusion>
					<groupId>org.springframework.boot</groupId>
					<artifactId>spring-boot-starter-tomcat</artifactId>
				</exclusion>
			</exclusions>
		</dependency>
		<dependency>
			<groupId>org.springframework.boot</groupId>
			<artifactId>spring-boot-starter-jetty</artifactId>
			<exclusions>
				<exclusion>
					<groupId>org.eclipse.jetty.websocket</groupId>
					<artifactId>*</artifactId>
				</exclusion>
			</exclusions>
		</dependency>
	</dependencies>
----



[[howto-use-jetty-8-gradle]]
==== Use Jetty 8 with Gradle

You can set the `jetty.version` property and exclude the WebSocket dependency, e.g. for a
simple webapp or service:

[source,groovy,indent=0,subs="verbatim,quotes,attributes"]
----
	ext['jetty.version'] = '8.1.15.v20140411'
	dependencies {
		compile ('org.springframework.boot:spring-boot-starter-web') {
			exclude group: 'org.springframework.boot', module: 'spring-boot-starter-tomcat'
		}
		compile ('org.springframework.boot:spring-boot-starter-jetty') {
			exclude group: 'org.eclipse.jetty.websocket'
		}
	}
----



[[howto-create-websocket-endpoints-using-serverendpoint]]
=== Create WebSocket endpoints using @ServerEndpoint
If you want to use `@ServerEndpoint` in a Spring Boot application that used an embedded
container, you must declare a single `ServerEndpointExporter` `@Bean`:

[source,java,indent=0,subs="verbatim,quotes,attributes"]
----
	@Bean
	public ServerEndpointExporter serverEndpointExporter() {
		return new ServerEndpointExporter();
	}
----

This bean will register any `@ServerEndpoint` annotated beans with the underlying
WebSocket container. When deployed to a standalone servlet container this role is
performed by a servlet container initializer and the `ServerEndpointExporter` bean is
not required.



[[how-to-enable-http-response-compression]]
=== Enable HTTP response compression
HTTP response compression is supported by Jetty, Tomcat, and Undertow. It can be enabled
via `application.properties`:

[source,properties,indent=0,subs="verbatim,quotes,attributes"]
----
	server.compression.enabled=true
----

By default, responses must be at least 2048 bytes in length for compression to be
performed. This can be configured using the `server.compression.min-response-size`
property.

By default, responses will only be compressed if their content type is one of the
following:

 - `text/html`
 - `text/xml`
 - `text/plain`
 - `text/css`

This can be configured using the `server.compression.mime-types` property.



[[howto-spring-mvc]]
== Spring MVC



[[howto-write-a-json-rest-service]]
=== Write a JSON REST service
Any Spring `@RestController` in a Spring Boot application should render JSON response by
default as long as Jackson2 is on the classpath. For example:

[source,java,indent=0,subs="verbatim,quotes,attributes"]
----
	@RestController
	public class MyController {

		@RequestMapping("/thing")
		public MyThing thing() {
				return new MyThing();
		}

	}
----

As long as `MyThing` can be serialized by Jackson2 (e.g. a normal POJO or Groovy object)
then `http://localhost:8080/thing` will serve a JSON representation of it by default.
Sometimes in a browser you might see XML responses because browsers tend to send accept
headers that prefer XML.



[[howto-write-an-xml-rest-service]]
=== Write an XML REST service
If you have the Jackson XML extension (`jackson-dataformat-xml`) on the classpath, it will
be used to render XML responses and the very same example as we used for JSON would work.
To use it, add the following dependency to your project:

[source,xml,indent=0,subs="verbatim,quotes,attributes"]
----
	<dependency>
		<groupId>com.fasterxml.jackson.dataformat</groupId>
		<artifactId>jackson-dataformat-xml</artifactId>
	</dependency>
----

You may also want to add a dependency on Woodstox. It's faster than the default StAX
implementation provided by the JDK and also adds pretty print support and improved
namespace handling:

[source,xml,indent=0,subs="verbatim,quotes,attributes"]
----
	<dependency>
		<groupId>org.codehaus.woodstox</groupId>
		<artifactId>woodstox-core-asl</artifactId>
	</dependency>
----

If Jackson's XML extension is not available, JAXB (provided by default in the JDK) will
be used, with the additional requirement to have `MyThing` annotated as
`@XmlRootElement`:

[source,java,indent=0,subs="verbatim,quotes,attributes"]
----
	@XmlRootElement
	public class MyThing {
		private String name;
		// .. getters and setters
	}
----

To get the server to render XML instead of JSON you might have to send an
`Accept: text/xml` header (or use a browser).



[[howto-customize-the-jackson-objectmapper]]
=== Customize the Jackson ObjectMapper
Spring MVC (client and server side) uses `HttpMessageConverters` to negotiate content
conversion in an HTTP exchange. If Jackson is on the classpath you already get the
default converter(s) provided by `Jackson2ObjectMapperBuilder`, an instance of which
is auto-configured for you.

The `ObjectMapper` (or `XmlMapper` for Jackson XML converter) instance created by default
has the following customized properties:

* `MapperFeature.DEFAULT_VIEW_INCLUSION` is disabled
* `DeserializationFeature.FAIL_ON_UNKNOWN_PROPERTIES` is disabled

Spring Boot has also some features to make it easier to customize this behavior.

You can configure the `ObjectMapper` and `XmlMapper` instances using the environment.
Jackson provides an extensive suite of simple on/off features that can be used to
configure various aspects of its processing. These features are described in six enums in
Jackson which map onto properties in the environment:

|===
|Enum|Property|Values

|`com.fasterxml.jackson.databind.DeserializationFeature`
|`spring.jackson.deserialization.<feature_name>`
|`true`, `false`

|`com.fasterxml.jackson.core.JsonGenerator.Feature`
|`spring.jackson.generator.<feature_name>`
|`true`, `false`

|`com.fasterxml.jackson.databind.MapperFeature`
|`spring.jackson.mapper.<feature_name>`
|`true`, `false`

|`com.fasterxml.jackson.core.JsonParser.Feature`
|`spring.jackson.parser.<feature_name>`
|`true`, `false`

|`com.fasterxml.jackson.databind.SerializationFeature`
|`spring.jackson.serialization.<feature_name>`
|`true`, `false`

|`com.fasterxml.jackson.annotation.JsonInclude.Include`
|`spring.jackson.default-property-inclusion`
|`always`, `non_null`, `non_absent`, `non_default`, `non_empty`
|===

For example, to enable pretty print, set `spring.jackson.serialization.indent_output=true`.
Note that, thanks to the use of <<boot-features-external-config-relaxed-binding,
relaxed binding>>, the case of `indent_output` doesn't have to match the case of the
corresponding enum constant which is `INDENT_OUTPUT`.

This environment-based configuration is applied to the auto-configured
`Jackson2ObjectMapperBuilder` bean, and will apply to any mappers created
using the builder, including the auto-configured `ObjectMapper` bean.

The context's `Jackson2ObjectMapperBuilder` can be customized by one or more
`Jackson2ObjectMapperBuilderCustomizer` beans. Such customizer beans can be ordered and
Boot's own customizer has an order of 0, allowing additional customization to be applied
both before and after Boot's customization.

Any beans of type `com.fasterxml.jackson.databind.Module` will be automatically registered
with the auto-configured `Jackson2ObjectMapperBuilder` and applied to any `ObjectMapper`
instances that it creates. This provides a global mechanism for contributing custom
modules when you add new features to your application.

If you want to replace the default `ObjectMapper` completely, either define a `@Bean` of
that type and mark it as `@Primary`, or, if you prefer the builder-based
approach, define a `Jackson2ObjectMapperBuilder` `@Bean`. Note that in either case this
will disable all auto-configuration of the `ObjectMapper`.

If you provide any `@Beans` of type `MappingJackson2HttpMessageConverter` then
they will replace the default value in the MVC configuration. Also, a convenience bean is
provided of type `HttpMessageConverters` (always available if you use the default MVC
configuration) which has some useful methods to access the default and user-enhanced
message converters.

See also the _<<howto-customize-the-responsebody-rendering>>_ section and the
{sc-spring-boot-autoconfigure}/web/WebMvcAutoConfiguration.{sc-ext}[`WebMvcAutoConfiguration`]
source code for more details.



[[howto-customize-the-responsebody-rendering]]
=== Customize the @ResponseBody rendering
Spring uses `HttpMessageConverters` to render `@ResponseBody` (or responses from
`@RestController`). You can contribute additional converters by simply adding beans of
that type in a Spring Boot context. If a bean you add is of a type that would have been
included by default anyway (like `MappingJackson2HttpMessageConverter` for JSON
conversions) then it will replace the default value. A convenience bean is provided of
type `HttpMessageConverters` (always available if you use the default MVC configuration)
which has some useful methods to access the default and user-enhanced message converters
(useful, for example if you want to manually inject them into a custom `RestTemplate`).

As in normal MVC usage, any `WebMvcConfigurerAdapter` beans that you provide can also
contribute converters by overriding the `configureMessageConverters` method, but unlike
with normal MVC, you can supply only additional converters that you need (because Spring
Boot uses the same mechanism to contribute its defaults). Finally, if you opt-out of the
Spring Boot default MVC configuration by providing your own `@EnableWebMvc` configuration,
then you can take control completely and do everything manually using
`getMessageConverters` from `WebMvcConfigurationSupport`.

See the {sc-spring-boot-autoconfigure}/web/WebMvcAutoConfiguration.{sc-ext}[`WebMvcAutoConfiguration`]
source code for more details.



[[howto-multipart-file-upload-configuration]]
=== Handling Multipart File Uploads
Spring Boot embraces the Servlet 3 `javax.servlet.http.Part` API to support uploading
files. By default Spring Boot configures Spring MVC with a maximum file of 1MB per
file and a maximum of 10MB of file data in a single request. You may override these
values, as well as the location to which intermediate data is stored (e.g., to the `/tmp`
directory) and the threshold past which data is flushed to disk by using the properties
exposed in the `MultipartProperties` class. If you want to specify that files be
unlimited, for example, set the `spring.http.multipart.max-file-size` property to `-1`.

The multipart support is helpful when you want to receive multipart encoded file data as
a `@RequestParam`-annotated parameter of type `MultipartFile` in a Spring MVC controller
handler method.

See the {sc-spring-boot-autoconfigure}/web/MultipartAutoConfiguration.{sc-ext}[`MultipartAutoConfiguration`]
source for more details.



[[howto-switch-off-the-spring-mvc-dispatcherservlet]]
=== Switch off the Spring MVC DispatcherServlet
Spring Boot wants to serve all content from the root of your application `/` down. If you
would rather map your own servlet to that URL you can do it, but of course you may lose
some of the other Boot MVC features. To add your own servlet and map it to the root
resource just declare a `@Bean` of type `Servlet` and give it the special bean name
`dispatcherServlet` (You can also create a bean of a different type with that name if
you want to switch it off and not replace it).



[[howto-switch-off-default-mvc-configuration]]
=== Switch off the Default MVC configuration
The easiest way to take complete control over MVC configuration is to provide your own
`@Configuration` with the `@EnableWebMvc` annotation. This will leave all MVC
configuration in your hands.



[[howto-customize-view-resolvers]]
=== Customize ViewResolvers
A `ViewResolver` is a core component of Spring MVC, translating view names in
`@Controller` to actual `View` implementations. Note that `ViewResolvers` are mainly
used in UI applications, rather than REST-style services (a `View` is not used to render
a `@ResponseBody`). There are many implementations of `ViewResolver` to choose from, and
Spring on its own is not opinionated about which ones you should use. Spring Boot, on the
other hand, installs one or two for you depending on what it finds on the classpath and
in the application context. The `DispatcherServlet` uses all the resolvers it finds in
the application context, trying each one in turn until it gets a result, so if you are
adding your own you have to be aware of the order and in which position your resolver is
added.

`WebMvcAutoConfiguration` adds the following `ViewResolvers` to your context:

* An `InternalResourceViewResolver` with bean id '`defaultViewResolver`'. This one locates
  physical resources that can be rendered using the `DefaultServlet` (e.g. static
  resources and JSP pages if you are using those). It applies a prefix and a suffix to the
  view name and then looks for a physical resource with that path in the servlet context
  (defaults are both empty, but accessible for external configuration via
  `spring.mvc.view.prefix` and `spring.mvc.view.suffix`). It can be overridden by providing a
  bean of the same type.
* A `BeanNameViewResolver` with id '`beanNameViewResolver`'. This is a useful member of the
  view resolver chain and will pick up any beans with the same name as the `View` being
  resolved. It shouldn't be necessary to override or replace it.
* A `ContentNegotiatingViewResolver` with id '`viewResolver`' is only added if there *are*
  actually beans of type `View` present. This is a '`master`' resolver, delegating to all
  the others and attempting to find a match to the '`Accept`' HTTP header sent by the
  client. There is a useful
  https://spring.io/blog/2013/06/03/content-negotiation-using-views[blog about `ContentNegotiatingViewResolver`]
  that you might like to study to learn more, and also look at the source code for detail.
  You can switch off the auto-configured
  `ContentNegotiatingViewResolver` by defining a bean named '`viewResolver`'.
* If you use Thymeleaf you will also have a `ThymeleafViewResolver` with id
  '`thymeleafViewResolver`'. It looks for resources by surrounding the view name with a
  prefix and suffix (externalized to `spring.thymeleaf.prefix` and
  `spring.thymeleaf.suffix`, defaults '`classpath:/templates/`' and '`.html`'
  respectively). It can be overridden by providing a bean of the same name.
* If you use FreeMarker you will also have a `FreeMarkerViewResolver` with id
  '`freeMarkerViewResolver`'. It looks for resources in a loader path (externalized to
  `spring.freemarker.templateLoaderPath`, default '`classpath:/templates/`') by
  surrounding the view name with a prefix and suffix (externalized to `spring.freemarker.prefix`
  and `spring.freemarker.suffix`, with empty and '`.ftl`' defaults respectively). It can
  be overridden by providing a bean of the same name.
* If you use Groovy templates (actually if groovy-templates is on your classpath) you will
  also have a `GroovyMarkupViewResolver` with id '`groovyMarkupViewResolver`'. It
  looks for resources in a loader path by surrounding the view name with a prefix and
  suffix (externalized to `spring.groovy.template.prefix` and
  `spring.groovy.template.suffix`, defaults '`classpath:/templates/`' and '`.tpl`'
  respectively). It can be overridden by providing a bean of the same name.

Check out {sc-spring-boot-autoconfigure}/web/WebMvcAutoConfiguration.{sc-ext}[`WebMvcAutoConfiguration`],
{sc-spring-boot-autoconfigure}/thymeleaf/ThymeleafAutoConfiguration.{sc-ext}[`ThymeleafAutoConfiguration`],
{sc-spring-boot-autoconfigure}/freemarker/FreeMarkerAutoConfiguration.{sc-ext}[`FreeMarkerAutoConfiguration`] and
{sc-spring-boot-autoconfigure}/groovy/template/GroovyTemplateAutoConfiguration.{sc-ext}[`GroovyTemplateAutoConfiguration`]



[[howto-use-thymeleaf-3]]
=== Use Thymeleaf 3
By default, `spring-boot-starter-thymeleaf` uses Thymeleaf 2.1. If you are using the
`spring-boot-starter-parent`, you can use Thymeleaf 3 by overriding the
`thymeleaf.version` and `thymeleaf-layout-dialect.version` properties, for example:

[source,xml,indent=0,subs="verbatim,quotes,attributes"]
----
	<properties>
		<thymeleaf.version>3.0.2.RELEASE</thymeleaf.version>
		<thymeleaf-layout-dialect.version>2.1.1</thymeleaf-layout-dialect.version>
	</properties>
----

NOTE: if you are managing dependencies yourself, look at `spring-boot-dependencies` for
the list of artifacts that are related to those two versions.

To avoid a warning message about the HTML 5 template mode being deprecated and the HTML
template mode being used instead, you may also want to explicitly configure
`spring.thymeleaf.mode` to be `HTML`, for example:

[source,properties,indent=0,subs="verbatim,quotes,attributes"]
----
	spring.thymeleaf.mode: HTML
----

Please refer to the
{github-code}/spring-boot-samples/spring-boot-sample-web-thymeleaf3[Thymeleaf 3 sample] to
see this in action.

If you are using any of the other auto-configured Thymeleaf Extras (Spring Security,
Data Attribute, or Java 8 Time) you should also override each of their versions to one
that is compatible with Thymeleaf 3.0.



[[howto-jersey]]
== Jersey



[[howto-jersey-spring-security]]
=== Secure Jersey endpoints with Spring Security
Spring Security can be used to secure a Jersey-based web application in much the same
way as it can be used to secure a Spring MVC-based web application. However, if you want
to use Spring Security's method-level security with Jersey, you must configure Jersey to
use `setStatus(int)` rather `sendError(int)`. This prevents Jersey from committing the
response before Spring Security has had an opportunity to report an authentication or
authorization failure to the client.

The `jersey.config.server.response.setStatusOverSendError` must be set to `true` on the
application's `ResourceConfig` bean, as shown in the following example:

[source,java,indent=0]
----
include::{code-examples}/jersey/JerseySetStatusOverSendErrorExample.java[tag=resource-config]
----



[[howto-http-clients]]
== HTTP clients



[[howto-http-clients-proxy-configuration]]
=== Configure RestTemplate to use a proxy
As described in <<spring-boot-features.adoc#boot-features-restclient-customization>>,
a `RestTemplateCustomizer` can be used with `RestTemplateBuilder` to build a customized
`RestTemplate`. This is the recommended approach for creating a `RestTemplate` configured
to use a proxy.

The exact details of the proxy configuration depend on the underlying client request
factory that is being used. Here's an example of configuring
`HttpComponentsClientRequestFactory` with an `HttpClient` that uses a proxy for all hosts
except `192.168.0.5`.

[source,java,indent=0]
----
include::{code-examples}/web/client/RestTemplateProxyCustomizationExample.java[tag=customizer]
----



[[howto-logging]]
== Logging

Spring Boot has no mandatory logging dependency, except for the Commons Logging API, of
which there are many implementations to choose from. To use https://logback.qos.ch[Logback]
you need to include it and `jcl-over-slf4j` (which implements the Commons Logging API) on
the classpath. The simplest way to do that is through the starters which all depend on
`spring-boot-starter-logging`. For a web application you only need
`spring-boot-starter-web` since it depends transitively on the logging starter. For
example, using Maven:

[source,xml,indent=0,subs="verbatim,quotes,attributes"]
----
	<dependency>
		<groupId>org.springframework.boot</groupId>
		<artifactId>spring-boot-starter-web</artifactId>
	</dependency>
----

Spring Boot has a `LoggingSystem` abstraction that attempts to configure logging based on
the content of the classpath. If Logback is available it is the first choice.

If the only change you need to make to logging is to set the levels of various loggers
then you can do that in `application.properties` using the "logging.level" prefix, e.g.

[source,properties,indent=0,subs="verbatim,quotes,attributes"]
----
	logging.level.org.springframework.web=DEBUG
	logging.level.org.hibernate=ERROR
----

You can also set the location of a file to log to (in addition to the console) using
"logging.file".

To configure the more fine-grained settings of a logging system you need to use the native
configuration format supported by the `LoggingSystem` in question. By default Spring Boot
picks up the native configuration from its default location for the system (e.g.
`classpath:logback.xml` for Logback), but you can set the location of the config file
using the "logging.config" property.



[[howto-configure-logback-for-logging]]
=== Configure Logback for logging
If you put a `logback.xml` in the root of your classpath it will be picked up from
there
(or `logback-spring.xml` to take advantage of the templating features provided by Boot).
Spring Boot provides a default base configuration that you can include if you just
want to set levels, e.g.

[source,xml,indent=0,subs="verbatim,quotes,attributes"]
----
	<?xml version="1.0" encoding="UTF-8"?>
	<configuration>
		<include resource="org/springframework/boot/logging/logback/base.xml"/>
		<logger name="org.springframework.web" level="DEBUG"/>
	</configuration>
----

If you look at that `base.xml` in the spring-boot jar, you will see that it uses
some useful System properties which the `LoggingSystem` takes care of creating for you.
These are:

* `${PID}` the current process ID.
* `${LOG_FILE}` if `logging.file` was set in Boot's external configuration.
* `${LOG_PATH}` if `logging.path` was set (representing a directory for
   log files to live in).
* `${LOG_EXCEPTION_CONVERSION_WORD}` if `logging.exception-conversion-word` was set in
   Boot's external configuration.

Spring Boot also provides some nice ANSI colour terminal output on a console (but not in
a log file) using a custom Logback converter. See the default `base.xml` configuration
for details.

If Groovy is on the classpath you should be able to configure Logback with
`logback.groovy` as well (it will be given preference if present).



[[howto-configure-logback-for-logging-fileonly]]
==== Configure logback for file only output
If you want to disable console logging and write output only to a file you need a custom
`logback-spring.xml` that imports `file-appender.xml` but not `console-appender.xml`:

[source,xml,indent=0,subs="verbatim,quotes,attributes"]
----
	<?xml version="1.0" encoding="UTF-8"?>
	<configuration>
		<include resource="org/springframework/boot/logging/logback/defaults.xml" />
		<property name="LOG_FILE" value="${LOG_FILE:-${LOG_PATH:-${LOG_TEMP:-${java.io.tmpdir:-/tmp}}/}spring.log}"/>
		<include resource="org/springframework/boot/logging/logback/file-appender.xml" />
		<root level="INFO">
			<appender-ref ref="FILE" />
		</root>
	</configuration>
----

You also need to add `logging.file` to your `application.properties`:

[source,properties,indent=0,subs="verbatim,quotes,attributes"]
----
	logging.file=myapplication.log
----



[[howto-configure-log4j-for-logging]]
=== Configure Log4j for logging
Spring Boot supports https://logging.apache.org/log4j/2.x[Log4j 2] for logging
configuration if it is on the classpath. If you are using the starters for
assembling dependencies that means you have to exclude Logback and then include log4j 2
instead. If you aren't using the starters then you need to provide `jcl-over-slf4j`
(at least) in addition to Log4j 2.

The simplest path is probably through the starters, even though it requires some
jiggling with excludes. The following example shows how to set up the starters in Maven:

[source,xml,indent=0,subs="verbatim,quotes,attributes"]
----
	<dependency>
		<groupId>org.springframework.boot</groupId>
		<artifactId>spring-boot-starter-web</artifactId>
	</dependency>
	<dependency>
		<groupId>org.springframework.boot</groupId>
		<artifactId>spring-boot-starter</artifactId>
		<exclusions>
			<exclusion>
				<groupId>org.springframework.boot</groupId>
				<artifactId>spring-boot-starter-logging</artifactId>
			</exclusion>
		</exclusions>
	</dependency>
	<dependency>
		<groupId>org.springframework.boot</groupId>
		<artifactId>spring-boot-starter-log4j2</artifactId>
	</dependency>
----

And the following example shows one way to set up the starters in Gradle:

[source,groovy,indent=0,subs="verbatim,quotes,attributes"]
----
	dependencies {
		compile 'org.springframework.boot:spring-boot-starter-web'
		compile 'org.springframework.boot:spring-boot-starter-log4j2'
	}

	configurations {
		all {
			exclude group: 'org.springframework.boot', module: 'spring-boot-starter-logging'
		}
	}
----


NOTE: The use of the Log4j starters gathers together the dependencies for common logging
requirements (e.g. including having Tomcat use `java.util.logging` but configuring the
output using Log4j 2). See the Actuator Log4j 2 samples for more detail and to see it in
action.

NOTE: To ensure that debug logging performed using `java.util.logging` is routed into
Log4j 2, configure its https://logging.apache.org/log4j/2.0/log4j-jul/index.html[JDK
logging adapter] by setting the `java.util.logging.manager` system property to
`org.apache.logging.log4j.jul.LogManager`.



[[howto-configure-log4j-for-logging-yaml-or-json-config]]
==== Use YAML or JSON to configure Log4j 2
In addition to its default XML configuration format, Log4j 2 also supports YAML and JSON
configuration files. To configure Log4j 2 to use an alternative configuration file format,
add the appropriate dependencies to the classpath and name your
configuration files to match your chosen file format:

[cols="10,75,15"]
|===
|Format|Dependencies|File names

|YAML
a| `com.fasterxml.jackson.core:jackson-databind` +
   `com.fasterxml.jackson.dataformat:jackson-dataformat-yaml`
a| `log4j2.yaml` +
   `log4j2.yml`

|JSON
a| `com.fasterxml.jackson.core:jackson-databind`
a| `log4j2.json` +
   `log4j2.jsn`
|===

[[howto-data-access]]
== Data Access



[[howto-configure-a-datasource]]
=== Configure a custom DataSource
To configure your own `DataSource` define a `@Bean` of that type in your configuration.
Spring Boot will reuse your `DataSource` anywhere one is required, including database
initialization. If you need to externalize some settings, you can easily bind your
`DataSource` to the environment (see
<<spring-boot-features.adoc#boot-features-external-config-3rd-party-configuration>>).

[source,java,indent=0,subs="verbatim,quotes,attributes"]
----
	@Bean
	@ConfigurationProperties(prefix="app.datasource")
	public DataSource dataSource() {
		return new FancyDataSource();
	}
----

[source,properties,indent=0]
----
	app.datasource.url=jdbc:h2:mem:mydb
	app.datasource.username=sa
	app.datasource.pool-size=30
----

Assuming that your `FancyDataSource` has regular JavaBean properties for the url, the
username and the pool size, these settings will be bound automatically before the
`DataSource` is made available to other components. The regular
<<howto-initialize-a-database-using-spring-jdbc,database initialization>> will also happen
(so the relevant sub-set of `spring.datasource.*` can still be used with your custom
configuration).

You can apply the same principle if you are configuring a custom JNDI `DataSource`:

[source,java,indent=0,subs="verbatim,quotes,attributes"]
----
	@Bean(destroyMethod="")
	@ConfigurationProperties(prefix="app.datasource")
	public DataSource dataSource() throws Exception {
		JndiDataSourceLookup dataSourceLookup = new JndiDataSourceLookup();
		return dataSourceLookup.getDataSource("java:comp/env/jdbc/YourDS");
	}
----

Spring Boot also provides a utility builder class `DataSourceBuilder` that can be used to
create one of the standard data sources (if it is on the classpath). The builder can
detect the one to use based on what's available on the classpath. It also auto detects the
driver based on the JDBC url.

[source,java,indent=0,subs="verbatim,quotes,attributes"]
----
include::{code-examples}/jdbc/BasicDataSourceExample.java[tag=configuration]
----

To run an app with that `DataSource`, all that is needed really is the connection
information; pool-specific settings can also be provided, check the implementation that
is going to be used at runtime for more details.

[source,properties,indent=0]
----
	app.datasource.url=jdbc:mysql://localhost/test
	app.datasource.username=dbuser
	app.datasource.password=dbpass
	app.datasource.pool-size=30
----

There is a catch however. Because the actual type of the connection pool is not exposed,
no keys are generated in the metadata for your custom `DataSource` and no completion is
available in your IDE (The `DataSource` interface doesn't expose any property). Also, if
you happen to _only_ have Hikari on the classpath, this basic setup will not work because
Hikari has no `url` parameter (but a `jdbcUrl` parameter). You will have to rewrite
your configuration as follows:

[source,properties,indent=0]
----
	app.datasource.jdbc-url=jdbc:mysql://localhost/test
	app.datasource.username=dbuser
	app.datasource.password=dbpass
	app.datasource.maximum-pool-size=30
----

You can fix that by forcing the connection pool to use and return a dedicated
implementation rather than `DataSource`. You won't be able to change the implementation
at runtime but the list of options will be explicit.

[source,java,indent=0,subs="verbatim,quotes,attributes"]
----
include::{code-examples}/jdbc/SimpleDataSourceExample.java[tag=configuration]
----

You can even go further by leveraging what `DataSourceProperties` does for you, that is
providing a default embedded database if no url is provided with a sensible username and
password for it. You can easily initialize a `DataSourceBuilder` from the state of any
`DataSourceProperties` so you could just as well inject the one Spring Boot creates
automatically. However, that would split your configuration in two namespaces: url,
username, password, type and driver on `spring.datasource` and the rest on your custom
namespace (`app.datasource`). To avoid that, you can redefine a custom
`DataSourceProperties` on your custom namespace:

[source,java,indent=0,subs="verbatim,quotes,attributes"]
----
include::{code-examples}/jdbc/ConfigurableDataSourceExample.java[tag=configuration]
----

This setup puts you _in pair_ with what Spring Boot does for you by default, except that
a dedicated connection pool is chosen (in code) and its settings are exposed in the same
namespace. Because `DataSourceProperties` is taking care of the `url`/`jdbcUrl`
translation for you, you can configure it like this:

[source,properties,indent=0]
----
	app.datasource.url=jdbc:mysql://localhost/test
	app.datasource.username=dbuser
	app.datasource.password=dbpass
	app.datasource.maximum-pool-size=30
----

NOTE: Because your custom configuration chooses to go with Hikari, `app.datasource.type`
will have no effect. In practice the builder will be initialized with whatever value you
might set there and then overridden by the call to `.type()`.

See _<<spring-boot-features.adoc#boot-features-configure-datasource>>_ in the
'`Spring Boot features`' section and the
{sc-spring-boot-autoconfigure}/jdbc/DataSourceAutoConfiguration.{sc-ext}[`DataSourceAutoConfiguration`]
class for more details.



[[howto-two-datasources]]
=== Configure Two DataSources
If you need to configure multiple data sources, you can apply the same tricks that are
described in the previous section. You must, however, mark one of the `DataSource`
`@Primary` as various auto-configurations down the road expect to be able to get one by
type.

If you create your own `DataSource`, the auto-configuration will back off. In the example
below, we provide the _exact_ same features set than what the auto-configuration provides
on the primary data source:

[source,java,indent=0,subs="verbatim,quotes,attributes"]
----
include::{code-examples}/jdbc/SimpleTwoDataSourcesExample.java[tag=configuration]
----

TIP: `fooDataSourceProperties` has to be flagged `@Primary` so that the database
initializer feature uses your copy (should you use that).

Both data sources are also bound for advanced customizations. For instance you could
configure them as follows:

[source,properties,indent=0]
----
	app.datasource.foo.type=com.zaxxer.hikari.HikariDataSource
	app.datasource.foo.maximum-pool-size=30

	app.datasource.bar.url=jdbc:mysql://localhost/test
	app.datasource.bar.username=dbuser
	app.datasource.bar.password=dbpass
	app.datasource.bar.max-total=30
----

Of course, you can apply the same concept to the secondary `DataSource` as well:

[source,java,indent=0,subs="verbatim,quotes,attributes"]
----
include::{code-examples}/jdbc/CompleteTwoDataSourcesExample.java[tag=configuration]
----

This final example configures two data sources on custom namespaces with the same logic
than what Spring Boot would do in auto-configuration.



[[howto-use-spring-data-repositories]]
=== Use Spring Data repositories
Spring Data can create implementations for you of `@Repository` interfaces of various
flavors. Spring Boot will handle all of that for you as long as those `@Repositories`
are included in the same package (or a sub-package) of your `@EnableAutoConfiguration`
class.

For many applications all you will need is to put the right Spring Data dependencies on
your classpath (there is a `spring-boot-starter-data-jpa` for JPA and a
`spring-boot-starter-data-mongodb` for Mongodb), create some repository interfaces to handle your
`@Entity` objects. Examples are in the {github-code}/spring-boot-samples/spring-boot-sample-data-jpa[JPA sample]
or the {github-code}/spring-boot-samples/spring-boot-sample-data-mongodb[Mongodb sample].

Spring Boot tries to guess the location of your `@Repository` definitions, based on the
`@EnableAutoConfiguration` it finds. To get more control, use the `@EnableJpaRepositories`
annotation (from Spring Data JPA).


[[howto-separate-entity-definitions-from-spring-configuration]]
=== Separate @Entity definitions from Spring configuration
Spring Boot tries to guess the location of your `@Entity` definitions, based on the
`@EnableAutoConfiguration` it finds. To get more control, you can use the `@EntityScan`
annotation, e.g.

[source,java,indent=0,subs="verbatim,quotes,attributes"]
----
	@Configuration
	@EnableAutoConfiguration
	@EntityScan(basePackageClasses=City.class)
	public class Application {

		//...

	}
----



[[howto-configure-jpa-properties]]
=== Configure JPA properties
Spring Data JPA already provides some vendor-independent configuration options (e.g.
for SQL logging) and Spring Boot exposes those, and a few more for hibernate as external
configuration properties. Some of them are automatically detected according to the context
so you shouldn't have to set them.

The `spring.jpa.hibernate.ddl-auto` is a special case in that it has different defaults
depending on whether you are using an embedded database (`create-drop`) or not (`none`).
The dialect to use is also automatically detected based on the current `DataSource` but
you can set `spring.jpa.database` yourself if you want to be explicit and bypass that
check on startup.

NOTE: Specifying a `database` leads to the configuration of a well-defined Hibernate
dialect. Several databases have more than one `Dialect` and this may not suit your need.
In that case, you can either set `spring.jpa.database` to `default` to let Hibernate figure
things out or set the dialect using the `spring.jpa.database-platform` property.

The most common options to set are:

[indent=0,subs="verbatim,quotes,attributes"]
----
	spring.jpa.hibernate.naming.physical-strategy=com.example.MyPhysicalNamingStrategy
	spring.jpa.show-sql=true
----

In addition all properties in `+spring.jpa.properties.*+` are passed through as normal JPA
properties (with the prefix stripped) when the local `EntityManagerFactory` is created.



[[howto-configure-hibernate-naming-strategy]]
=== Configure Hibernate Naming Strategy
Spring Boot provides a consistent naming strategy regardless of the Hibernate generation
that you are using. If you are using Hibernate 4, you can customize it using
`spring.jpa.hibernate.naming.strategy`; Hibernate 5 defines a `Physical` and `Implicit`
naming strategies.

Spring Boot configures `SpringPhysicalNamingStrategy` by default. This implementation
provides the same table structure as Hibernate 4: all dots are replaced by underscores and
camel cases are replaced by underscores as well. By default, all table names are generated
in lower case but it is possible to override that flag if your schema requires it.

Concretely, a `TelephoneNumber` entity will be mapped to the `telephone_number` table.

If you'd rather use Hibernate 5's default instead, set the following property:

[indent=0,subs="verbatim,quotes,attributes"]
----
	spring.jpa.hibernate.naming.physical-strategy=org.hibernate.boot.model.naming.PhysicalNamingStrategyStandardImpl
----


See {sc-spring-boot-autoconfigure}/orm/jpa/HibernateJpaAutoConfiguration.{sc-ext}[`HibernateJpaAutoConfiguration`]
and {sc-spring-boot-autoconfigure}/orm/jpa/JpaBaseConfiguration.{sc-ext}[`JpaBaseConfiguration`]
for more details.



[[howto-use-custom-entity-manager]]
=== Use a custom EntityManagerFactory
To take full control of the configuration of the `EntityManagerFactory`, you need to add
a `@Bean` named '`entityManagerFactory`'. Spring Boot auto-configuration switches off its
entity manager based on the presence of a bean of that type.



[[howto-use-two-entity-managers]]
=== Use Two EntityManagers
Even if the default `EntityManagerFactory` works fine, you will need to define a new one
because otherwise the presence of the second bean of that type will switch off the
default. To make it easy to do that you can use the convenient `EntityManagerBuilder`
provided by Spring Boot, or if you prefer you can just use the
`LocalContainerEntityManagerFactoryBean` directly from Spring ORM.

Example:

[source,java,indent=0,subs="verbatim,quotes,attributes"]
----
	// add two data sources configured as above

	@Bean
	public LocalContainerEntityManagerFactoryBean customerEntityManagerFactory(
			EntityManagerFactoryBuilder builder) {
		return builder
				.dataSource(customerDataSource())
				.packages(Customer.class)
				.persistenceUnit("customers")
				.build();
	}

	@Bean
	public LocalContainerEntityManagerFactoryBean orderEntityManagerFactory(
			EntityManagerFactoryBuilder builder) {
		return builder
				.dataSource(orderDataSource())
				.packages(Order.class)
				.persistenceUnit("orders")
				.build();
	}
----

The configuration above almost works on its own. To complete the picture you need to
configure `TransactionManagers` for the two `EntityManagers` as well. One of them could
be picked up by the default `JpaTransactionManager` in Spring Boot if you mark it as
`@Primary`. The other would have to be explicitly injected into a new instance. Or you
might be able to use a JTA transaction manager spanning both.

If you are using Spring Data, you need to configure `@EnableJpaRepositories` accordingly:

[source,java,indent=0,subs="verbatim,quotes,attributes"]
----
	@Configuration
	@EnableJpaRepositories(basePackageClasses = Customer.class,
			entityManagerFactoryRef = "customerEntityManagerFactory")
	public class CustomerConfiguration {
		...
	}

	@Configuration
	@EnableJpaRepositories(basePackageClasses = Order.class,
			entityManagerFactoryRef = "orderEntityManagerFactory")
	public class OrderConfiguration {
		...
	}
----



[[howto-use-traditional-persistence-xml]]
=== Use a traditional persistence.xml
Spring Boot will not search for or use a `META-INF/persistence.xml` by default. If you
prefer to use a traditional `persistence.xml`, you need to define your own `@Bean` of type
`LocalEntityManagerFactoryBean` (with id '`entityManagerFactory`', and set the persistence
unit name there.

See
{sc-spring-boot-autoconfigure}/orm/jpa/JpaBaseConfiguration.{sc-ext}[`JpaBaseConfiguration`]
for the default settings.



[[howto-use-spring-data-jpa--and-mongo-repositories]]
=== Use Spring Data JPA and Mongo repositories

Spring Data JPA and Spring Data Mongo can both create `Repository` implementations for you
automatically. If they are both present on the classpath, you might have to do some extra
configuration to tell Spring Boot which one (or both) you want to create repositories for
you. The most explicit way to do that is to use the standard Spring Data
`+@Enable*Repositories+` and tell it the location of your `Repository` interfaces
(where '`*`' is '`Jpa`' or '`Mongo`' or both).

There are also flags `+spring.data.*.repositories.enabled+` that you can use to switch the
auto-configured repositories on and off in external configuration.  This is useful for
instance in case you want to switch off the Mongo repositories and still use the
auto-configured `MongoTemplate`.

The same obstacle and the same features exist for other auto-configured Spring Data
repository types (Elasticsearch, Solr). Just change the names of the annotations and flags
respectively.



[[howto-use-exposing-spring-data-repositories-rest-endpoint]]
=== Expose Spring Data repositories as REST endpoint
Spring Data REST can expose the `Repository` implementations as REST endpoints for you as
long as Spring MVC has been enabled for the application.

Spring Boot exposes a set of useful properties from the `spring.data.rest` namespace that
customize the
{spring-data-rest-javadoc}/core/config/RepositoryRestConfiguration.{dc-ext}[`RepositoryRestConfiguration`].
If you need to provide additional customization, you should use a
{spring-data-rest-javadoc}/webmvc/config/RepositoryRestConfigurer.{dc-ext}[`RepositoryRestConfigurer`]
bean.

NOTE: If you don't specify any order on your custom `RepositoryRestConfigurer` it will run
after the one Spring Boot uses internally. If you need to specify an order, make sure it
is higher than 0.



[[howto-configure-a-component-that-is-used-by-JPA]]
=== Configure a component that is used by JPA
If you want to configure a component that will be used by JPA then you need to ensure
that the component is initialized before JPA. Where the component is auto-configured
Spring Boot will take care of this for you. For example, when Flyway is auto-configured,
Hibernate is configured to depend upon Flyway so that the latter has a chance to
initialize the database before Hibernate tries to use it.

If you are configuring a component yourself, you can use an
`EntityManagerFactoryDependsOnPostProcessor` subclass as a convenient way of setting up
the necessary dependencies. For example, if you are using Hibernate Search with
Elasticsearch as its index manager then any `EntityManagerFactory` beans must be
configured to depend on the `elasticsearchClient` bean:

[source,java,indent=0]
----
include::{code-examples}/elasticsearch/HibernateSearchElasticsearchExample.java[tag=configuration]
----



[[howto-configure-jOOQ-with-multiple-datasources]]
=== Configure jOOQ with Two DataSources
If you need to use jOOQ with multiple data sources, you should create your own
`DSLContext` for each, refer to
{sc-spring-boot-autoconfigure}/jooq/JooqAutoConfiguration.{sc-ext}[JooqAutoConfiguration]
for more details.

TIP: In particular, `JooqExceptionTranslator` and `SpringTransactionProvider` can be
reused to provide similar features to what the auto-configuration does with a single
`DataSource`.



[[howto-database-initialization]]
== Database initialization
An SQL database can be initialized in different ways depending on what your stack is. Or
of course you can do it manually as long as the database is a separate process.



[[howto-initialize-a-database-using-jpa]]
=== Initialize a database using JPA
JPA has features for DDL generation, and these can be set up to run on startup against the
database. This is controlled through two external properties:

* `spring.jpa.generate-ddl` (boolean) switches the feature on and off and is vendor
  independent.
* `spring.jpa.hibernate.ddl-auto` (enum) is a Hibernate feature that controls the
  behavior in a more fine-grained way. See below for more detail.



[[howto-initialize-a-database-using-hibernate]]
=== Initialize a database using Hibernate
You can set `spring.jpa.hibernate.ddl-auto` explicitly and the standard Hibernate property
values are `none`, `validate`, `update`, `create`, `create-drop`. Spring Boot chooses a
default value for you based on whether it thinks your database is embedded (default
`create-drop`) or not (default `none`). An embedded database is detected by looking at the
`Connection` type: `hsqldb`, `h2` and `derby` are embedded, the rest are not. Be careful
when switching from in-memory to a '`real`' database that you don't make assumptions about
the existence of the tables and data in the new platform. You either have to set `ddl-auto`
explicitly, or use one of the other mechanisms to initialize the database.

NOTE: You can output the schema creation by enabling the `org.hibernate.SQL` logger. This
is done for you automatically if you enable the <<boot-features-logging-console-output,debug mode>>.

In addition, a file named `import.sql` in the root of the classpath will be executed on
startup if Hibernate creates the schema from scratch (that is if the `ddl-auto` property
is set to `create` or `create-drop`). This can be useful for demos and for testing if you
are careful, but probably not something you want to be on the classpath in production. It
is a Hibernate feature (nothing to do with Spring).


[[howto-initialize-a-database-using-spring-jdbc]]
=== Initialize a database
Spring Boot can automatically create the schema (DDL scripts) of your `DataSource` and
initialize it (DML scripts): it loads SQL from the standard root classpath locations
`schema.sql` and `data.sql`, respectively. In addition Spring Boot will process the
`schema-${platform}.sql` and `data-${platform}.sql` files (if present), where `platform`
is the value of `spring.datasource.platform`. This allows you to switch to database
specific scripts if necessary, e.g. you might choose to set it to the vendor name of the
database (`hsqldb`, `h2`, `oracle`, `mysql`, `postgresql` etc.).

Spring Boot enables the fail-fast feature of the Spring JDBC initializer by default, so if
the scripts cause exceptions the application will fail to start. You can tune that using
`spring.datasource.continue-on-error`.

NOTE: In a JPA-based app, you can choose to let Hibernate create the schema or use
`schema.sql` but not both. Make sure to disable `spring.jpa.hibernate.ddl-auto` if you
chose the later.

You can also disable initialization by setting `spring.datasource.initialize` to `false`.



[[howto-initialize-a-spring-batch-database]]
=== Initialize a Spring Batch database
If you are using Spring Batch then it comes pre-packaged with SQL initialization scripts
for most popular database platforms. Spring Boot will detect your database type, and
execute those scripts by default, and in this case will switch the fail fast setting to
false (errors are logged but do not prevent the application from starting). This is
because the scripts are known to be reliable and generally do not contain bugs, so errors
are ignorable, and ignoring them makes the scripts idempotent. You can switch off the
initialization explicitly using `spring.batch.initializer.enabled=false`.



[[howto-use-a-higher-level-database-migration-tool]]
=== Use a higher-level database migration tool
Spring Boot supports two higher-level migration tools: https://flywaydb.org/[Flyway]
and https://www.liquibase.org/[Liquibase].



[[howto-execute-flyway-database-migrations-on-startup]]
==== Execute Flyway database migrations on startup
To automatically run Flyway database migrations on startup, add the
`org.flywaydb:flyway-core` to your classpath.

The migrations are scripts in the form `V<VERSION>__<NAME>.sql` (with `<VERSION>` an
underscore-separated version, e.g. '`1`' or '`2_1`'). By default they live in a folder
`classpath:db/migration` but you can modify that using `flyway.locations`. This is a
comma-separated list of one or more `classpath:` or `filesystem:` locations. For example,
the following configuration would search for scripts in both the default classpath
location and the `/opt/migration` directory:

[source,properties,indent=0]
----
	flyway.locations=classpath:db/migration,filesystem:/opt/migration
----

You can also add a special `{vendor}` placeholder to use vendor-specific scripts. Assume
the following:

[source,properties,indent=0]
----
	flyway.locations=db/migration/{vendor}
----

Rather than using `db/migration`, this configuration will set the folder to use according
to the type of the database (i.e. `db/migration/mysql` for MySQL). The list of supported
database are available in {sc-spring-boot}/jdbc/DatabaseDriver.{sc-ext}[`DatabaseDriver`].

See also the Flyway class from flyway-core for details of available settings like schemas
etc. In addition Spring Boot provides a small set of properties in
{sc-spring-boot-autoconfigure}/flyway/FlywayProperties.{sc-ext}[`FlywayProperties`]
that can be used to disable the migrations, or switch off the location checking. Spring
Boot will call `Flyway.migrate()` to perform the database migration. If you would like
more control, provide a `@Bean` that implements
{sc-spring-boot-autoconfigure}/flyway/FlywayMigrationStrategy.{sc-ext}[`FlywayMigrationStrategy`].

TIP: If you want to make use of https://flywaydb.org/documentation/callbacks.html[Flyway
callbacks], those scripts should also live in the `classpath:db/migration` folder.

By default Flyway will autowire the (`@Primary`) `DataSource` in your context and
use that for migrations. If you like to use a different `DataSource` you can create
one and mark its `@Bean` as `@FlywayDataSource` - if you do that remember to create
another one and mark it as `@Primary` if you want two data sources.
Or you can use Flyway's native `DataSource` by setting `flyway.[url,user,password]`
in external properties.

There is a {github-code}/spring-boot-samples/spring-boot-sample-flyway[Flyway sample] so
you can see how to set things up.

You can also use Flyway to provide data for specific scenarios. For example, you can
place test-specific migrations in `src/test/resources` and they will only be run when your
application starts for testing. If you want to be more sophisticated you can use
profile-specific configuration to customize `flyway.locations` so that certain migrations
will only run when a particular profile is active. For example, in
`application-dev.properties` you could set `flyway.locations` to
`classpath:/db/migration, classpath:/dev/db/migration` and migrations in `dev/db/migration`
will only run when the `dev` profile is active.



[[howto-execute-liquibase-database-migrations-on-startup]]
==== Execute Liquibase database migrations on startup
To automatically run Liquibase database migrations on startup, add the
`org.liquibase:liquibase-core` to your classpath.

The master change log is by default read from `db/changelog/db.changelog-master.yaml` but
can be set using `liquibase.change-log`. In addition to YAML, Liquibase also supports
JSON, XML, and SQL change log formats.

By default Liquibase will autowire the (`@Primary`) `DataSource` in your context and use
that for migrations. If you like to use a different `DataSource` you can create one and
mark its `@Bean` as `@LiquibaseDataSource` - if you do that remember to create another one
and mark it as `@Primary` if you want two data sources. Or you can use Liquibase's native
`DataSource` by setting `liquibase.[url,user,password]` in external properties.

See
{sc-spring-boot-autoconfigure}/liquibase/LiquibaseProperties.{sc-ext}[`LiquibaseProperties`]
for details of available settings like contexts, default schema etc.

There is a {github-code}/spring-boot-samples/spring-boot-sample-liquibase[Liquibase sample]
so you can see how to set things up.



[[howto-messaging]]
== Messaging



[[howto-jms-disable-transaction]]
=== Disable transacted JMS session
If your JMS broker does not support transacted session, you will have to disable the
support of transactions altogether. If you create your own `JmsListenerContainerFactory`
there is nothing to do since it won't be transacted by default. If you want to use
the `DefaultJmsListenerContainerFactoryConfigurer` to reuse Spring Boot's default, you
can disable transacted session as follows:

[source,java,indent=0]
----
	@Bean
	public DefaultJmsListenerContainerFactory jmsListenerContainerFactory(
			ConnectionFactory connectionFactory,
			DefaultJmsListenerContainerFactoryConfigurer configurer) {
		DefaultJmsListenerContainerFactory listenerFactory =
				new DefaultJmsListenerContainerFactory();
		configurer.configure(listenerFactory, connectionFactory);
		listenerFactory.setTransactionManager(null);
		listenerFactory.setSessionTransacted(false);
		return listenerFactory;
	}
----

This overrides the default factory and this should be applied to any other factory that
your application defines, if any.



[[howto-batch-applications]]
== Batch applications

NOTE: By default, batch applications require a `DataSource` to store job details. If you
want to deviate from that, you'll need to implement `BatchConfigurer`, see
{spring-batch-javadoc}/core/configuration/annotation/EnableBatchProcessing.html[The
Javadoc of `@EnableBatchProcessing`] for more details.



[[howto-execute-spring-batch-jobs-on-startup]]
=== Execute Spring Batch jobs on startup
Spring Batch auto-configuration is enabled by adding `@EnableBatchProcessing`
(from Spring Batch) somewhere in your context.

By default it executes *all* `Jobs` in the application context on startup (see
{sc-spring-boot-autoconfigure}/batch/JobLauncherCommandLineRunner.{sc-ext}[JobLauncherCommandLineRunner]
for details). You can narrow down to a specific job or jobs by specifying
`spring.batch.job.names` (comma-separated job name patterns).

If the application context includes a `JobRegistry` then the jobs in
`spring.batch.job.names` are looked up in the registry instead of being autowired from the
context. This is a common pattern with more complex systems where multiple jobs are
defined in child contexts and registered centrally.

See
{sc-spring-boot-autoconfigure}/batch/BatchAutoConfiguration.{sc-ext}[BatchAutoConfiguration]
and
https://github.com/spring-projects/spring-batch/blob/master/spring-batch-core/src/main/java/org/springframework/batch/core/configuration/annotation/EnableBatchProcessing.java[@EnableBatchProcessing]
for more details.



[[howto-actuator]]
== Actuator



[[howto-change-the-http-port-or-address-of-the-actuator-endpoints]]
=== Change the HTTP port or address of the actuator endpoints
In a standalone application the Actuator HTTP port defaults to the same as the main HTTP
port. To make the application listen on a different port set the external property
`management.port`. To listen on a completely different network address (e.g. if you have
an internal network for management and an external one for user applications) you can
also set `management.address` to a valid IP address that the server is able to bind to.

For more detail look at the
{sc-spring-boot-actuator}/autoconfigure/ManagementServerProperties.{sc-ext}[`ManagementServerProperties`]
source code and
_<<production-ready-features.adoc#production-ready-customizing-management-server-port>>_
in the '`Production-ready features`' section.



[[howto-customize-the-whitelabel-error-page]]
=== Customize the '`whitelabel`' error page
Spring Boot installs a '`whitelabel`' error page that you will see in browser client if
you encounter a server error (machine clients consuming JSON and other media types should
see a sensible response with the right error code).

NOTE: Set `server.error.whitelabel.enabled=false` to switch the default error page off
which will restore the default of the servlet container that you are using. Note that
Spring Boot will still attempt to resolve the error view so you'd probably add you own
error page rather than disabling it completely.

Overriding the error page with your own depends on the templating technology that you are
using. For example, if you are using Thymeleaf you would add an `error.html` template and
if you are using FreeMarker you would add an `error.ftl` template. In general what you
need is a `View` that resolves with a name of `error`, and/or a `@Controller` that handles
the `/error` path. Unless you replaced some of the default configuration you should find
a `BeanNameViewResolver` in your `ApplicationContext` so a `@Bean` with id `error` would
be a simple way of doing that. Look at
{sc-spring-boot-autoconfigure}/web/ErrorMvcAutoConfiguration.{sc-ext}[`ErrorMvcAutoConfiguration`] for more options.

See also the section on <<boot-features-error-handling, Error Handling>> for details of
how to register handlers in the servlet container.



[[howto-sanitize-sensible-values]]
=== Sanitize sensible values
Information returned by the `env` and `configprops` endpoints can be somewhat sensitive
so keys matching a certain pattern are sanitized by default (i.e. their values are
replaced by `+******+`).

Spring Boot uses sensible defaults for such keys: for instance, any key ending with the
word "password", "secret", "key" or "token" is sanitized. It is also possible to use a
regular expression instead, such as `+*credentials.*+` to sanitize any key that holds the
word `credentials` as part of the key.

The patterns to use can be customized using the `endpoints.env.keys-to-sanitize` and
`endpoints.configprops.keys-to-sanitize` respectively.



[[howto-use-actuator-with-jersey]]
=== Actuator and Jersey
Actuator HTTP endpoints are only available for Spring MVC-based applications. If you want
to use Jersey and still use the actuator you will need to enable Spring MVC (by depending
on `spring-boot-starter-web`, for example). By default, both Jersey and the Spring MVC
dispatcher servlet are mapped to the same path (`/`). You will need to change the path for
one of them (by configuring `server.servlet-path` for Spring MVC or
`spring.jersey.application-path` for Jersey). For example, if you add
`server.servlet-path=/system` into `application.properties`, the actuator HTTP endpoints
will be available under `/system`.



[[howto-security]]
== Security


[[howto-switch-off-spring-boot-security-configuration]]
=== Switch off the Spring Boot security configuration
If you define a `@Configuration` with `@EnableWebSecurity` anywhere in your application
it will switch off the default webapp security settings in Spring Boot (but leave the
Actuator's security enabled). To tweak the defaults try setting properties in
`+security.*+` (see
{sc-spring-boot-autoconfigure}/security/SecurityProperties.{sc-ext}[`SecurityProperties`]
for details of available settings) and `SECURITY` section of
<<common-application-properties-security,Common application properties>>.



[[howto-change-the-authenticationmanager-and-add-user-accounts]]
=== Change the AuthenticationManager and add user accounts
If you provide a `@Bean` of type `AuthenticationManager` the default one will not be
created, so you have the full feature set of Spring Security available (e.g.
https://docs.spring.io/spring-security/site/docs/current/reference/htmlsingle/#jc-authentication[various authentication options]).

Spring Security also provides a convenient `AuthenticationManagerBuilder` which can be
used to build an `AuthenticationManager` with common options. The recommended way to
use this in a webapp is to inject it into a void method in a
`WebSecurityConfigurerAdapter`, e.g.

[source,java,indent=0,subs="verbatim,quotes,attributes"]
----
	@Configuration
	public class SecurityConfiguration extends WebSecurityConfigurerAdapter {

		@Autowired
		public void configureGlobal(AuthenticationManagerBuilder auth) throws Exception {
				auth.inMemoryAuthentication()
					.withUser("barry").password("password").roles("USER"); // ... etc.
		}

		// ... other stuff for application security

	}
----

You will get the best results if you put this in a nested class, or a standalone class
(i.e. not mixed in with a lot of other `@Beans` that might be allowed to influence the
order of instantiation). The {github-code}/spring-boot-samples/spring-boot-sample-web-secure[secure web sample]
is a useful template to follow.

If you experience instantiation issues (e.g. using JDBC or JPA for the user detail store)
it might be worth extracting the `AuthenticationManagerBuilder` callback into a
`GlobalAuthenticationConfigurerAdapter` (in the `init()` method so it happens before the
authentication manager is needed elsewhere), e.g.

[source,java,indent=0,subs="verbatim,quotes,attributes"]
----
	@Configuration
	public class AuthenticationManagerConfiguration extends
			GlobalAuthenticationConfigurerAdapter {

		@Override
		public void init(AuthenticationManagerBuilder auth) {
			auth.inMemoryAuthentication() // ... etc.
		}

	}
----



[[howto-enable-https]]
=== Enable HTTPS when running behind a proxy server
Ensuring that all your main endpoints are only available over HTTPS is an important
chore for any application. If you are using Tomcat as a servlet container, then
Spring Boot will add Tomcat's own `RemoteIpValve` automatically if it detects some
environment settings, and you should be able to rely on the `HttpServletRequest` to
report whether it is secure or not (even downstream of a proxy server that handles the
real SSL termination). The standard behavior is determined by the presence or absence of
certain request headers (`x-forwarded-for` and `x-forwarded-proto`), whose names are
conventional, so it should work with most front end proxies. You can switch on the valve
by adding some entries to `application.properties`, e.g.

[source,properties,indent=0]
----
	server.tomcat.remote-ip-header=x-forwarded-for
	server.tomcat.protocol-header=x-forwarded-proto
----

(The presence of either of those properties will switch on the valve. Or you can add the
`RemoteIpValve` yourself by adding a `TomcatEmbeddedServletContainerFactory` bean.)

Spring Security can also be configured to require a secure channel for all (or some
requests). To switch that on in a Spring Boot application you just need to set
`security.require_ssl` to `true` in `application.properties`.



[[howto-hotswapping]]
== Hot swapping



[[howto-reload-static-content]]
=== Reload static content
There are several options for hot reloading. The recommended approach is to use
<<using-spring-boot.adoc#using-boot-devtools,`spring-boot-devtools`>> as it provides
additional development-time features such as support for fast application restarts
and LiveReload as well as sensible development-time configuration (e.g. template caching).
Devtools works by monitoring the classpath for changes. This means that static resource
changes must be "built" for the change to take affect. By default, this happens
automatically in Eclipse when you save your changes. In IntelliJ IDEA, Make Project will
trigger the necessary build. Due to the
<<using-spring-boot.adoc#using-boot-devtools-restart-exclude, default restart
exclusions>>, changes to static resources will not trigger a restart of your application.
They will, however, trigger a live reload.

Alternatively, running in an IDE (especially with debugging on) is a good way to do
development (all modern IDEs allow reloading of static resources and usually also
hot-swapping of Java class changes).

Finally, the <<build-tool-plugins.adoc#build-tool-plugins, Maven and Gradle plugins>> can
be configured (see the `addResources` property) to support running from the command line
with reloading of static files directly from source. You can use that with an external
css/js compiler process if you are writing that code with higher level tools.



[[howto-reload-thymeleaf-template-content]]
=== Reload templates without restarting the container
Most of the templating technologies supported by Spring Boot include a configuration
option to disable caching (see below for details). If you're using the
`spring-boot-devtools` module these properties will be
<<using-spring-boot.adoc#using-boot-devtools-property-defaults,automatically configured>>
for you at development time.



[[howto-reload-thymeleaf-content]]
==== Thymeleaf templates
If you are using Thymeleaf, then set `spring.thymeleaf.cache` to `false`. See
{sc-spring-boot-autoconfigure}/thymeleaf/ThymeleafAutoConfiguration.{sc-ext}[`ThymeleafAutoConfiguration`]
for other Thymeleaf customization options.



[[howto-reload-freemarker-content]]
==== FreeMarker templates
If you are using FreeMarker, then set `spring.freemarker.cache` to `false`. See
{sc-spring-boot-autoconfigure}/freemarker/FreeMarkerAutoConfiguration.{sc-ext}[`FreeMarkerAutoConfiguration`]
for other FreeMarker customization options.



[[howto-reload-groovy-template-content]]
==== Groovy templates
If you are using Groovy templates, then set `spring.groovy.template.cache` to `false`. See
{sc-spring-boot-autoconfigure}/groovy/template/GroovyTemplateAutoConfiguration.{sc-ext}[`GroovyTemplateAutoConfiguration`]
for other Groovy customization options.



[[howto-reload-fast-restart]]
=== Fast application restarts
The `spring-boot-devtools` module includes support for automatic application restarts.
<<<<<<< HEAD
Whilst not as fast as technologies such as http://zeroturnaround.com/software/jrebel/[JRebel]
=======
Whilst not as fast a technologies such as https://zeroturnaround.com/software/jrebel/[JRebel]
>>>>>>> f05f8582
or https://github.com/spring-projects/spring-loaded[Spring Loaded] it's usually
significantly faster than a "`cold start`". You should probably give it a try before
investigating some of the more complex reload options discussed below.

For more details see the <<using-spring-boot.adoc#using-boot-devtools>> section.


[[howto-reload-java-classes-without-restarting]]
=== Reload Java classes without restarting the container
Modern IDEs (Eclipse, IDEA, etc.) all support hot swapping of bytecode, so if you make a
change that doesn't affect class or method signatures it should reload cleanly with no
side effects.

https://github.com/spring-projects/spring-loaded[Spring Loaded] goes a little further in
that it can reload class definitions with changes in the method signatures. With some
customization it can force an `ApplicationContext` to refresh itself (but there is no
general mechanism to ensure that would be safe for a running application anyway, so it
would only ever be a development time trick probably).


[[howto-reload-springloaded-maven]]
==== Configuring Spring Loaded for use with Maven
To use Spring Loaded with the Maven command line, just add it as a dependency in the
Spring Boot plugin declaration, e.g.

[source,xml,indent=0]
----
	<plugin>
		<groupId>org.springframework.boot</groupId>
		<artifactId>spring-boot-maven-plugin</artifactId>
		<dependencies>
			<dependency>
				<groupId>org.springframework</groupId>
				<artifactId>springloaded</artifactId>
				<version>1.2.6.RELEASE</version>
			</dependency>
		</dependencies>
	</plugin>
----

This normally works pretty well with Eclipse and IntelliJ IDEA as long as they have their
build configuration aligned with the Maven defaults (Eclipse m2e does this out of the
box).



[[howto-reload-springloaded-gradle-and-intellij-idea]]
==== Configuring Spring Loaded for use with Gradle and IntelliJ IDEA
You need to jump through a few hoops if you want to use Spring Loaded in combination with
Gradle and IntelliJ IDEA. By default, IntelliJ IDEA will compile classes into a different
location than Gradle, causing Spring Loaded monitoring to fail.

To configure IntelliJ IDEA correctly you can use the `idea` Gradle plugin:

[source,groovy,indent=0,subs="verbatim,attributes"]
----
	buildscript {
		repositories { jcenter() }
		dependencies {
			classpath "org.springframework.boot:spring-boot-gradle-plugin:{spring-boot-version}"
			classpath 'org.springframework:springloaded:1.2.6.RELEASE'
		}
	}

	apply plugin: 'idea'

	idea {
		module {
			inheritOutputDirs = false
			outputDir = file("$buildDir/classes/main/")
		}
	}

	// ...

----

NOTE: IntelliJ IDEA must be configured to use the same Java version as the command line
Gradle task and `springloaded` *must* be included as a `buildscript` dependency.

You can also additionally enable '`Make Project Automatically`' inside  IntelliJ IDEA to
automatically compile your code whenever a file is saved.



[[howto-build]]
== Build



[[howto-build-info]]
=== Generate build information
Both the Maven and Gradle plugin allow to generate build information containing
the coordinates, name and version of the project. The plugin can also be configured
to add additional properties through configuration. When such file is present,
Spring Boot auto-configures a `BuildProperties` bean.

To generate build information with Maven, add an execution for the `build-info` goal:

[source,xml,indent=0,subs="verbatim,quotes,attributes"]
----
	<build>
		<plugins>
			<plugin>
				<groupId>org.springframework.boot</groupId>
				<artifactId>spring-boot-maven-plugin</artifactId>
				<version>{spring-boot-version}</version>
				<executions>
					<execution>
						<goals>
							<goal>build-info</goal>
						</goals>
					</execution>
				</executions>
			</plugin>
		</plugins>
	</build>
----

TIP: Check the {spring-boot-maven-plugin-site}/[Spring Boot Maven Plugin documentation]
for more details.

And to do the same with Gradle:

[source,groovy,indent=0,subs="verbatim,attributes"]
----
	springBoot  {
		buildInfo()
	}
----

Additional properties can be added using the DSL:

[source,groovy,indent=0,subs="verbatim,attributes"]
----
	springBoot  {
		buildInfo {
			additionalProperties = [
				'foo': 'bar'
			]
		}
	}
----



[[howto-git-info]]
=== Generate git information

Both Maven and Gradle allow to generate a `git.properties` file containing information
about the state of your `git` source code repository when the project was built.

For Maven users the `spring-boot-starter-parent` POM includes a pre-configured plugin to
generate a `git.properties` file. Simply add the following declaration to your POM:

[source,xml,indent=0]
----
	<build>
		<plugins>
			<plugin>
				<groupId>pl.project13.maven</groupId>
				<artifactId>git-commit-id-plugin</artifactId>
			</plugin>
		</plugins>
	</build>
----

Gradle users can achieve the same result using the
https://plugins.gradle.org/plugin/com.gorylenko.gradle-git-properties[`gradle-git-properties`] plugin

[source,groovy,indent=0]
----
	plugins {
		id "com.gorylenko.gradle-git-properties" version "1.4.17"
	}
----

TIP: The commit time in `git.properties` is expected to match the format
`yyyy-MM-dd'T'HH:mm:ssZ`. This is the default format for both plugins listed above. Using this format
allows the time to be parsed into a `Date` and its format when serialized to JSON to be controlled by
Jackson's date serialization configuration settings.



[[howto-customize-dependency-versions-with-maven]]
[[howto-customize-dependency-versions]]
=== Customize dependency versions
If you use a Maven build that inherits directly or indirectly from `spring-boot-dependencies`
(for instance `spring-boot-starter-parent`) but you want to override a specific
third-party dependency you can add appropriate `<properties>` elements. Browse
the {github-code}/spring-boot-dependencies/pom.xml[`spring-boot-dependencies`]
POM for a complete list of properties. For example, to pick a different `slf4j` version
you would add the following:

[source,xml,indent=0,subs="verbatim,quotes,attributes"]
----
	<properties>
		<slf4j.version>1.7.5<slf4j.version>
	</properties>
----

NOTE: This only works if your Maven project inherits (directly or indirectly) from
`spring-boot-dependencies`. If you have added `spring-boot-dependencies` in your
own `dependencyManagement` section with `<scope>import</scope>` you have to redefine
the artifact yourself instead of overriding the property.

WARNING: Each Spring Boot release is designed and tested against a specific set of
third-party dependencies. Overriding versions may cause compatibility issues.

To override dependency versions in Gradle, you can specify a version as shown below:

[source,groovy,indent=0]
----
	ext['slf4j.version'] = '1.7.5'
----

For additional information, please refer to the
https://github.com/spring-gradle-plugins/dependency-management-plugin[Gradle Dependency
Management Plugin documentation].

[[howto-create-an-executable-jar-with-maven]]
=== Create an executable JAR with Maven
The `spring-boot-maven-plugin` can be used to create an executable '`fat`' JAR. If you
are using the `spring-boot-starter-parent` POM you can simply declare the plugin and
your jars will be repackaged:

[source,xml,indent=0,subs="verbatim,quotes,attributes"]
----
	<build>
		<plugins>
			<plugin>
				<groupId>org.springframework.boot</groupId>
				<artifactId>spring-boot-maven-plugin</artifactId>
			</plugin>
		</plugins>
	</build>
----

If you are not using the parent POM you can still use the plugin, however, you must
additionally add an `<executions>` section:

[source,xml,indent=0,subs="verbatim,quotes,attributes"]
----
	<build>
		<plugins>
			<plugin>
				<groupId>org.springframework.boot</groupId>
				<artifactId>spring-boot-maven-plugin</artifactId>
				<version>{spring-boot-version}</version>
				<executions>
					<execution>
						<goals>
							<goal>repackage</goal>
						</goals>
					</execution>
				</executions>
			</plugin>
		</plugins>
	</build>
----

See the {spring-boot-maven-plugin-site}/usage.html[plugin documentation] for full usage
details.


[[howto-create-an-additional-executable-jar]]
=== Use a Spring Boot application as a dependency
Like a war file, a Spring Boot application is not intended to be used as a dependency. If
your application contains classes that you want to share with other projects, the
recommended approach is to move that code into a separate module. The separate module can
then be depended upon by your application and other projects.

If you cannot rearrange your code as recommended above, Spring Boot's Maven and Gradle
plugins must be configured to produce a separate artifact that is suitable for use as a
dependency. The executable archive cannot be used as a dependency as the
<<appendix-executable-jar-format.adoc#executable-jar-jar-file-structure,executable jar
format>> packages application classes in `BOOT-INF/classes`. This means
that they cannot be found when the executable jar is used as a dependency.

To produce the two artifacts, one that can be used as a dependency and one that is
executable, a classifier must be specified. This classifier is applied to the name of the
executable archive, leaving the default archive for use as dependency.

To configure a classifier of `exec` in Maven, the following configuration can be used:

[source,xml,indent=0,subs="verbatim,quotes,attributes"]
----
	<build>
		<plugins>
			<plugin>
				<groupId>org.springframework.boot</groupId>
				<artifactId>spring-boot-maven-plugin</artifactId>
				<configuration>
					<classifier>exec</classifier>
				</configuration>
			</plugin>
		</plugins>
	</build>
----

And when using Gradle, the following configuration can be used:

[source,groovy,indent=0,subs="verbatim,attributes"]
----
	bootRepackage  {
		classifier = 'exec'
	}
----



[[howto-extract-specific-libraries-when-an-executable-jar-runs]]
=== Extract specific libraries when an executable jar runs
Most nested libraries in an executable jar do not need to be unpacked in order to run,
however, certain libraries can have problems. For example, JRuby includes its own nested
jar support which assumes that the `jruby-complete.jar` is always directly available as a
file in its own right.

To deal with any problematic libraries, you can flag that specific nested jars should be
automatically unpacked when the executable jar first runs. Such nested jars are written
beneath the temporary directory identified by the `java.io.tmpdir` system property.

WARNING: Care should be taken to ensure that your operating system is configured so that
it will not delete the jars that have been unpacked to the temporary directory while the
application is still running.

For example, to indicate that JRuby should be flagged for unpack using the Maven Plugin
you would add the following configuration:

[source,xml,indent=0,subs="verbatim,quotes,attributes"]
----
	<build>
		<plugins>
			<plugin>
				<groupId>org.springframework.boot</groupId>
				<artifactId>spring-boot-maven-plugin</artifactId>
				<configuration>
					<requiresUnpack>
						<dependency>
							<groupId>org.jruby</groupId>
							<artifactId>jruby-complete</artifactId>
						</dependency>
					</requiresUnpack>
				</configuration>
			</plugin>
		</plugins>
	</build>
----

And to do that same with Gradle:

[source,groovy,indent=0,subs="verbatim,attributes"]
----
	springBoot  {
		requiresUnpack = ['org.jruby:jruby-complete']
	}
----



[[howto-create-a-nonexecutable-jar]]
=== Create a non-executable JAR with exclusions
Often if you have an executable and a non-executable jar as build products, the executable
version will have additional configuration files that are not needed in a library jar.
E.g. the `application.yml` configuration file might excluded from the non-executable JAR.

Here's how to do that in Maven:

[source,xml,indent=0,subs="verbatim,quotes,attributes"]
----
	<build>
		<plugins>
			<plugin>
				<groupId>org.springframework.boot</groupId>
				<artifactId>spring-boot-maven-plugin</artifactId>
				<configuration>
					<classifier>exec</classifier>
				</configuration>
			</plugin>
			<plugin>
				<artifactId>maven-jar-plugin</artifactId>
				<executions>
					<execution>
						<id>exec</id>
						<phase>package</phase>
						<goals>
							<goal>jar</goal>
						</goals>
						<configuration>
							<classifier>exec</classifier>
						</configuration>
					</execution>
					<execution>
						<phase>package</phase>
						<goals>
							<goal>jar</goal>
						</goals>
						<configuration>
							<!-- Need this to ensure application.yml is excluded -->
							<forceCreation>true</forceCreation>
							<excludes>
								<exclude>application.yml</exclude>
							</excludes>
						</configuration>
					</execution>
				</executions>
			</plugin>
		</plugins>
	</build>
----

In Gradle you can create a new JAR archive with standard task DSL features, and then have
the `bootRepackage` task depend on that one using its `withJarTask` property:

[source,groovy,indent=0,subs="verbatim,attributes"]
----
	jar {
		baseName = 'spring-boot-sample-profile'
		version =  '0.0.0'
		excludes = ['**/application.yml']
	}

	task('execJar', type:Jar, dependsOn: 'jar') {
		baseName = 'spring-boot-sample-profile'
		version =  '0.0.0'
		classifier = 'exec'
		from sourceSets.main.output
	}

	bootRepackage  {
		withJarTask = tasks['execJar']
	}
----



[[howto-remote-debug-maven-run]]
=== Remote debug a Spring Boot application started with Maven
To attach a remote debugger to a Spring Boot application started with Maven you can use
the `jvmArguments` property of the {spring-boot-maven-plugin-site}/[maven plugin].

Check {spring-boot-maven-plugin-site}/examples/run-debug.html[this example] for more details.



[[howto-remote-debug-gradle-run]]
=== Remote debug a Spring Boot application started with Gradle
To attach a remote debugger to a Spring Boot application started with Gradle you can use
the `jvmArgs` property of `bootRun` task or `--debug-jvm` command line option.

`build.gradle`:

[source,groovy,indent=0,subs="verbatim,attributes"]
----
	bootRun {
		jvmArgs "-agentlib:jdwp=transport=dt_socket,server=y,suspend=y,address=5005"
	}
----


Command line:

[indent=0]
----
	$ gradle bootRun --debug-jvm
----


Check {gradle-userguide}/application_plugin.html[Gradle Application Plugin] for more
details.



[[howto-build-an-executable-archive-with-ant]]
=== Build an executable archive from Ant without using spring-boot-antlib
To build with Ant you need to grab dependencies, compile and then create a jar or war
archive. To make it executable you can either use the `spring-boot-antlib`
module, or you can follow these instructions:

. If you are building a jar, package the application's classes and resources in a nested
  `BOOT-INF/classes` directory. If you are building a war, package the application's
  classes in a nested `WEB-INF/classes` directory as usual.
. Add the runtime dependencies in a nested `BOOT-INF/lib` directory for a jar or
  `WEB-INF/lib` for a war. Remember *not* to compress the entries in the archive.
. Add the `provided` (embedded container) dependencies in a nested `BOOT-INF/lib`
  directory for jar or `WEB-INF/lib-provided` for a war. Remember *not* to compress the
  entries in the archive.
. Add the `spring-boot-loader` classes at the root of the archive (so the `Main-Class`
  is available).
. Use the appropriate launcher, e.g. `JarLauncher` for a jar file, as a `Main-Class`
  attribute in the manifest and specify the other properties it needs as manifest entries,
  principally a `Start-Class`.

Example:

[source,xml,indent=0]
----
	<target name="build" depends="compile">
		<jar destfile="target/${ant.project.name}-${spring-boot.version}.jar" compress="false">
			<mappedresources>
				<fileset dir="target/classes" />
				<globmapper from="*" to="BOOT-INF/classes/*"/>
			</mappedresources>
			<mappedresources>
				<fileset dir="src/main/resources" erroronmissingdir="false"/>
				<globmapper from="*" to="BOOT-INF/classes/*"/>
			</mappedresources>
			<mappedresources>
				<fileset dir="${lib.dir}/runtime" />
				<globmapper from="*" to="BOOT-INF/lib/*"/>
			</mappedresources>
			<zipfileset src="${lib.dir}/loader/spring-boot-loader-jar-${spring-boot.version}.jar" />
			<manifest>
				<attribute name="Main-Class" value="org.springframework.boot.loader.JarLauncher" />
				<attribute name="Start-Class" value="${start-class}" />
			</manifest>
		</jar>
	</target>
----

The {github-code}/spring-boot-samples/spring-boot-sample-ant[Ant Sample] has a
`build.xml` with a `manual` task that should work if you run it with

[indent=0,subs="verbatim,quotes,attributes"]
----
	$ ant -lib <folder containing ivy-2.2.jar> clean manual
----

after which you can run the application with

[indent=0,subs="verbatim,quotes,attributes"]
----
	$ java -jar target/*.jar
----



[[howto-use-java-6]]
=== How to use Java 6
If you want to use Spring Boot with Java 6 there are a small number of configuration
changes that you will have to make. The exact changes depend on your application's
functionality.



[[howto-use-java-6-embedded-container]]
==== Embedded servlet container compatibility
If you are using one of Boot's embedded Servlet containers you will have to use a
Java 6-compatible container. Both Tomcat 7 and Jetty 8 are Java 6 compatible. See
<<howto-use-tomcat-7>> and <<howto-use-jetty-8>> for details.



[[howto-use-java-6-jackson]]
==== Jackson
Jackson 2.7 and later requires Java 7. If you want to use Jackson with Java 6 you
will have to downgrade to Jackson 2.6.

Spring Boot uses the Jackson BOM that was introduced as of Jackson 2.7 so you can't just
override the `jackson.version` property. In order to use Jackson 2.6, you will have to
define the individual modules in the `dependencyManagement` section of your build, check
https://github.com/{github-repo}/blob/0ffc7dc13f6de82c199a6d503354a88c7aaec2d9/spring-boot-dependencies/pom.xml#L523-L597[this
example] for more details.



[[how-to-use-java-6-jta-api]]
==== JTA API compatibility
While the Java Transaction API itself doesn't require Java 7 the official API jar
contains classes that have been built to require Java 7. If you are using JTA then
you will need to replace the official JTA 1.2 API jar with one that has been built
to work on Java 6. To do so, exclude any transitive dependencies on
`javax.transaction:javax.transaction-api` and replace them with a dependency on
`org.jboss.spec.javax.transaction:jboss-transaction-api_1.2_spec:1.0.0.Final`



[[howto-traditional-deployment]]
== Traditional deployment



[[howto-create-a-deployable-war-file]]
=== Create a deployable war file

The first step in producing a deployable war file is to provide a
`SpringBootServletInitializer` subclass and override its `configure` method. This makes
use of Spring Framework's Servlet 3.0 support and allows you to configure your
application when it's launched by the servlet container. Typically, you update your
application's main class to extend `SpringBootServletInitializer`:

[source,java,indent=0,subs="verbatim,quotes,attributes"]
----
	@SpringBootApplication
	public class Application extends SpringBootServletInitializer {

		@Override
		protected SpringApplicationBuilder configure(SpringApplicationBuilder application) {
			return application.sources(Application.class);
		}

		public static void main(String[] args) throws Exception {
			SpringApplication.run(Application.class, args);
		}

	}
----

The next step is to update your build configuration so that your project produces a war file
rather than a jar file. If you're using Maven and using `spring-boot-starter-parent` (which
configures Maven's war plugin for you) all you need to do is to modify `pom.xml` to change the
packaging to war:

[source,xml,indent=0,subs="verbatim,quotes,attributes"]
----
	<packaging>war</packaging>
----

If you're using Gradle, you need to modify `build.gradle` to apply the war plugin to the
project:

[source,groovy,indent=0,subs="verbatim,quotes,attributes"]
----
	apply plugin: 'war'
----

The final step in the process is to ensure that the embedded servlet container doesn't
interfere with the servlet container to which the war file will be deployed. To do so, you
need to mark the embedded servlet container dependency as provided.

If you're using Maven:

[source,xml,indent=0,subs="verbatim,quotes,attributes"]
----
	<dependencies>
		<!-- … -->
		<dependency>
			<groupId>org.springframework.boot</groupId>
			<artifactId>spring-boot-starter-tomcat</artifactId>
			<scope>provided</scope>
		</dependency>
		<!-- … -->
	</dependencies>
----

And if you're using Gradle:

[source,groovy,indent=0,subs="verbatim,quotes,attributes"]
----
	dependencies {
		// …
		providedRuntime 'org.springframework.boot:spring-boot-starter-tomcat'
		// …
	}
----

NOTE: If you are using a version of Gradle that supports compile only dependencies (2.12
or later), you should continue to use `providedRuntime`. Among other limitations,
`compileOnly` dependencies are not on the test classpath so any web-based integration
tests will fail.

If you're using the <<build-tool-plugins.adoc#build-tool-plugins, Spring Boot build tools>>,
marking the embedded servlet container dependency as provided will produce an executable war
file with the provided dependencies packaged in a `lib-provided` directory. This means
that, in addition to being deployable to a servlet container, you can also run your
application using `java -jar` on the command line.

TIP: Take a look at Spring Boot's sample applications for a
{github-code}/spring-boot-samples/spring-boot-sample-traditional/pom.xml[Maven-based example]
of the above-described configuration.



[[howto-create-a-deployable-war-file-for-older-containers]]
=== Create a deployable war file for older servlet containers
Older Servlet containers don't have support for the `ServletContextInitializer` bootstrap
process used in Servlet 3.0. You can still use Spring and Spring Boot in these containers
but you are going to need to add a `web.xml` to your application and configure it to load
an `ApplicationContext` via a `DispatcherServlet`.



[[howto-convert-an-existing-application-to-spring-boot]]
=== Convert an existing application to Spring Boot
For a non-web application it should be easy (throw away the code that creates your
`ApplicationContext` and replace it with calls to `SpringApplication` or
`SpringApplicationBuilder`). Spring MVC web applications are generally amenable to first
creating a deployable war application, and then migrating it later to an executable war
and/or jar. Useful reading is in the https://spring.io/guides/gs/convert-jar-to-war/[Getting
Started Guide on Converting a jar to a war].

Create a deployable war by extending `SpringBootServletInitializer` (e.g. in a class
called `Application`), and add the Spring Boot `@SpringBootApplication` annotation.
Example:

[source,java,indent=0,subs="verbatim,quotes,attributes"]
----
	@SpringBootApplication
	public class Application extends SpringBootServletInitializer {

		@Override
		protected SpringApplicationBuilder configure(SpringApplicationBuilder application) {
			// Customize the application or call application.sources(...) to add sources
			// Since our example is itself a @Configuration class (via @SpringBootApplication)
			// we actually don't need to override this method.
			return application;
		}

	}
----

Remember that whatever you put in the `sources` is just a Spring `ApplicationContext` and
normally anything that already works should work here. There might be some beans you can
remove later and let Spring Boot provide its own defaults for them, but it should be
possible to get something working first.

Static resources can be moved to `/public` (or `/static` or `/resources` or
`/META-INF/resources`) in the classpath root. Same for `messages.properties` (Spring Boot
detects this automatically in the root of the classpath).

Vanilla usage of Spring `DispatcherServlet` and Spring Security should require no further
changes. If you have other features in your application, using other servlets or filters
for instance, then you may need to add some configuration to your `Application` context,
replacing those elements from the `web.xml` as follows:

* A `@Bean` of type `Servlet` or `ServletRegistrationBean` installs that bean in the
  container as if it was a `<servlet/>` and `<servlet-mapping/>` in `web.xml`.
* A `@Bean` of type `Filter` or `FilterRegistrationBean` behaves similarly (like a
  `<filter/>` and `<filter-mapping/>`.
* An `ApplicationContext` in an XML file can be added through an `@ImportResource` in
  your `Application`. Or simple cases where annotation configuration is heavily used
  already can be recreated in a few lines as `@Bean` definitions.

Once the war is working we make it executable by adding a `main` method to our
`Application`, e.g.

[source,java,indent=0,subs="verbatim,quotes,attributes"]
----
	public static void main(String[] args) {
		SpringApplication.run(Application.class, args);
	}
----

[NOTE]
====
If you intend to start your application as a war or as an executable application, you
need to share the customizations of the builder in a method that is both available to the
`SpringBootServletInitializer` callback and the `main` method, something like:

[source,java,indent=0,subs="verbatim,quotes,attributes"]
----
	@SpringBootApplication
	public class Application extends SpringBootServletInitializer {

		@Override
		protected SpringApplicationBuilder configure(SpringApplicationBuilder builder) {
			return configureApplication(builder);
		}

		public static void main(String[] args) {
			configureApplication(new SpringApplicationBuilder()).run(args);
		}

		private static SpringApplicationBuilder configureApplication(SpringApplicationBuilder builder) {
			return builder.sources(Application.class).bannerMode(Banner.Mode.OFF);
		}

	}
----
====

Applications can fall into more than one category:

* Servlet 3.0+ applications with no `web.xml`.
* Applications with a `web.xml`.
* Applications with a context hierarchy.
* Applications without a context hierarchy.

All of these should be amenable to translation, but each might require slightly different
tricks.

Servlet 3.0+ applications might translate pretty easily if they already use the Spring
Servlet 3.0+ initializer support classes. Normally all the code from an existing
`WebApplicationInitializer` can be moved into a `SpringBootServletInitializer`. If your
existing application has more than one `ApplicationContext` (e.g. if it uses
`AbstractDispatcherServletInitializer`) then you might be able to squash all your context
sources into a single `SpringApplication`. The main complication you might encounter is if
that doesn't work and you need to maintain the context hierarchy. See the
<<howto-build-an-application-context-hierarchy, entry on building a hierarchy>> for
examples. An existing parent context that contains web-specific features will usually
need to be broken up so that all the `ServletContextAware` components are in the child
context.

Applications that are not already Spring applications might be convertible to a Spring
Boot application, and the guidance above might help, but your mileage may vary.



[[howto-weblogic]]
===  Deploying a WAR to WebLogic
To deploy a Spring Boot application to WebLogic you must ensure that your servlet
initializer *directly* implements `WebApplicationInitializer` (even if you extend from a
base class that already implements it).

A typical initializer for WebLogic would be something like this:

[source,java,indent=0,subs="verbatim,quotes,attributes"]
----
	import org.springframework.boot.autoconfigure.SpringBootApplication;
	import org.springframework.boot.context.web.SpringBootServletInitializer;
	import org.springframework.web.WebApplicationInitializer;

	@SpringBootApplication
	public class MyApplication extends SpringBootServletInitializer implements WebApplicationInitializer {

	}
----

If you use logback, you will also need to tell WebLogic to prefer the packaged version
rather than the version that pre-installed with the server. You can do this by adding a
`WEB-INF/weblogic.xml` file with the following contents:

[source,xml,indent=0]
----
	<?xml version="1.0" encoding="UTF-8"?>
	<wls:weblogic-web-app
		xmlns:wls="http://xmlns.oracle.com/weblogic/weblogic-web-app"
		xmlns:xsi="http://www.w3.org/2001/XMLSchema-instance"
		xsi:schemaLocation="http://java.sun.com/xml/ns/javaee
			https://java.sun.com/xml/ns/javaee/ejb-jar_3_0.xsd
			http://xmlns.oracle.com/weblogic/weblogic-web-app
			https://xmlns.oracle.com/weblogic/weblogic-web-app/1.4/weblogic-web-app.xsd">
		<wls:container-descriptor>
			<wls:prefer-application-packages>
				<wls:package-name>org.slf4j</wls:package-name>
			</wls:prefer-application-packages>
		</wls:container-descriptor>
	</wls:weblogic-web-app>
----



[[howto-servlet-2-5]]
===  Deploying a WAR in an Old (Servlet 2.5) Container
Spring Boot uses Servlet 3.0 APIs to initialize the `ServletContext` (register `Servlets`
etc.)  so you can't use the same application out of the box in a Servlet 2.5 container.
It *is* however possible to run a Spring Boot application on an older container with some
special tools. If you include `org.springframework.boot:spring-boot-legacy` as a
dependency (https://github.com/scratches/spring-boot-legacy[maintained separately] to the
core of Spring Boot and currently available at 1.0.2.RELEASE), all you should need to do
is create a `web.xml` and declare a context listener to create the application context and
your filters and servlets. The context listener is a special purpose one for Spring Boot,
but the rest of it is normal for a Spring application in Servlet 2.5. Example:

[source,xml,indent=0]
----
	<?xml version="1.0" encoding="UTF-8"?>
	<web-app version="2.5" xmlns="http://java.sun.com/xml/ns/javaee"
		xmlns:xsi="http://www.w3.org/2001/XMLSchema-instance"
		xsi:schemaLocation="http://java.sun.com/xml/ns/javaee https://java.sun.com/xml/ns/javaee/web-app_2_5.xsd">

		<context-param>
			<param-name>contextConfigLocation</param-name>
			<param-value>demo.Application</param-value>
		</context-param>

		<listener>
			<listener-class>org.springframework.boot.legacy.context.web.SpringBootContextLoaderListener</listener-class>
		</listener>

		<filter>
			<filter-name>metricsFilter</filter-name>
			<filter-class>org.springframework.web.filter.DelegatingFilterProxy</filter-class>
		</filter>

		<filter-mapping>
			<filter-name>metricsFilter</filter-name>
			<url-pattern>/*</url-pattern>
		</filter-mapping>

		<servlet>
			<servlet-name>appServlet</servlet-name>
			<servlet-class>org.springframework.web.servlet.DispatcherServlet</servlet-class>
			<init-param>
				<param-name>contextAttribute</param-name>
				<param-value>org.springframework.web.context.WebApplicationContext.ROOT</param-value>
			</init-param>
			<load-on-startup>1</load-on-startup>
		</servlet>

		<servlet-mapping>
			<servlet-name>appServlet</servlet-name>
			<url-pattern>/</url-pattern>
		</servlet-mapping>

	</web-app>
----

In this example we are using a single application context (the one created by the context
listener) and attaching it to the `DispatcherServlet` using an init parameter. This is
normal in a Spring Boot application (you normally only have one application context).<|MERGE_RESOLUTION|>--- conflicted
+++ resolved
@@ -2630,11 +2630,7 @@
 [[howto-reload-fast-restart]]
 === Fast application restarts
 The `spring-boot-devtools` module includes support for automatic application restarts.
-<<<<<<< HEAD
-Whilst not as fast as technologies such as http://zeroturnaround.com/software/jrebel/[JRebel]
-=======
-Whilst not as fast a technologies such as https://zeroturnaround.com/software/jrebel/[JRebel]
->>>>>>> f05f8582
+Whilst not as fast as technologies such as https://zeroturnaround.com/software/jrebel/[JRebel]
 or https://github.com/spring-projects/spring-loaded[Spring Loaded] it's usually
 significantly faster than a "`cold start`". You should probably give it a try before
 investigating some of the more complex reload options discussed below.
