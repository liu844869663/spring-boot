/*
 * Copyright 2012-2019 the original author or authors.
 *
 * Licensed under the Apache License, Version 2.0 (the "License");
 * you may not use this file except in compliance with the License.
 * You may obtain a copy of the License at
 *
 *      https://www.apache.org/licenses/LICENSE-2.0
 *
 * Unless required by applicable law or agreed to in writing, software
 * distributed under the License is distributed on an "AS IS" BASIS,
 * WITHOUT WARRANTIES OR CONDITIONS OF ANY KIND, either express or implied.
 * See the License for the specific language governing permissions and
 * limitations under the License.
 */

package org.springframework.boot.actuate.endpoint.annotation;

import java.util.ArrayList;
import java.util.Collection;
import java.util.Collections;
import java.util.List;
import java.util.Map;

import org.junit.Before;
import org.junit.Test;

import org.springframework.boot.actuate.endpoint.EndpointId;
import org.springframework.boot.actuate.endpoint.InvocationContext;
import org.springframework.boot.actuate.endpoint.OperationType;
import org.springframework.boot.actuate.endpoint.SecurityContext;
import org.springframework.boot.actuate.endpoint.invoke.OperationInvoker;
import org.springframework.boot.actuate.endpoint.invoke.OperationInvokerAdvisor;
import org.springframework.boot.actuate.endpoint.invoke.OperationParameters;
import org.springframework.boot.actuate.endpoint.invoke.ParameterValueMapper;
import org.springframework.boot.actuate.endpoint.invoke.reflect.OperationMethod;

import static org.assertj.core.api.Assertions.assertThat;
import static org.mockito.Mockito.mock;

/**
 * Tests for {@link DiscoveredOperationsFactory}.
 *
 * @author Phillip Webb
 */
public class DiscoveredOperationsFactoryTests {

	private TestDiscoveredOperationsFactory factory;

	private ParameterValueMapper parameterValueMapper;

	private List<OperationInvokerAdvisor> invokerAdvisors;

	@Before
	public void setup() {
		this.parameterValueMapper = (parameter, value) -> value.toString();
		this.invokerAdvisors = new ArrayList<>();
		this.factory = new TestDiscoveredOperationsFactory(this.parameterValueMapper, this.invokerAdvisors);
	}

	@Test
	public void createOperationsWhenHasReadMethodShouldCreateOperation() {
		Collection<TestOperation> operations = this.factory.createOperations(EndpointId.of("test"), new ExampleRead());
		assertThat(operations).hasSize(1);
		TestOperation operation = getFirst(operations);
		assertThat(operation.getType()).isEqualTo(OperationType.READ);
	}

	@Test
	public void createOperationsWhenHasWriteMethodShouldCreateOperation() {
		Collection<TestOperation> operations = this.factory.createOperations(EndpointId.of("test"), new ExampleWrite());
		assertThat(operations).hasSize(1);
		TestOperation operation = getFirst(operations);
		assertThat(operation.getType()).isEqualTo(OperationType.WRITE);
	}

	@Test
	public void createOperationsWhenHasDeleteMethodShouldCreateOperation() {
		Collection<TestOperation> operations = this.factory.createOperations(EndpointId.of("test"),
				new ExampleDelete());
		assertThat(operations).hasSize(1);
		TestOperation operation = getFirst(operations);
		assertThat(operation.getType()).isEqualTo(OperationType.DELETE);
	}

	@Test
	public void createOperationsWhenMultipleShouldReturnMultiple() {
		Collection<TestOperation> operations = this.factory.createOperations(EndpointId.of("test"),
				new ExampleMultiple());
		assertThat(operations).hasSize(2);
		assertThat(operations.stream().map(TestOperation::getType)).containsOnly(OperationType.READ,
				OperationType.WRITE);
	}

	@Test
	public void createOperationsShouldProvideOperationMethod() {
		TestOperation operation = getFirst(
				this.factory.createOperations(EndpointId.of("test"), new ExampleWithParams()));
		OperationMethod operationMethod = operation.getOperationMethod();
		assertThat(operationMethod.getMethod().getName()).isEqualTo("read");
		assertThat(operationMethod.getParameters().hasParameters()).isTrue();
	}

	@Test
	public void createOperationsShouldProviderInvoker() {
		TestOperation operation = getFirst(
				this.factory.createOperations(EndpointId.of("test"), new ExampleWithParams()));
		Map<String, Object> params = Collections.singletonMap("name", 123);
		Object result = operation.invoke(new InvocationContext(mock(SecurityContext.class), params));
		assertThat(result).isEqualTo("123");
	}

	@Test
	public void createOperationShouldApplyAdvisors() {
		TestOperationInvokerAdvisor advisor = new TestOperationInvokerAdvisor();
		this.invokerAdvisors.add(advisor);
		TestOperation operation = getFirst(this.factory.createOperations(EndpointId.of("test"), new ExampleRead()));
		operation.invoke(new InvocationContext(mock(SecurityContext.class), Collections.emptyMap()));
		assertThat(advisor.getEndpointId()).isEqualTo(EndpointId.of("test"));
		assertThat(advisor.getOperationType()).isEqualTo(OperationType.READ);
		assertThat(advisor.getParameters()).isEmpty();
	}

	private <T> T getFirst(Iterable<T> iterable) {
		return iterable.iterator().next();
	}

	static class ExampleRead {

		@ReadOperation
		public String read() {
			return "read";
		}

	}

	static class ExampleWrite {

		@WriteOperation
		public String write() {
			return "write";
		}

	}

	static class ExampleDelete {

		@DeleteOperation
		public String delete() {
			return "delete";
		}

	}

	static class ExampleMultiple {

		@ReadOperation
		public String read() {
			return "read";
		}

		@WriteOperation
		public String write() {
			return "write";
		}

	}

	static class ExampleWithParams {

		@ReadOperation
		public String read(String name) {
			return name;
		}

	}

	static class TestDiscoveredOperationsFactory extends DiscoveredOperationsFactory<TestOperation> {

		TestDiscoveredOperationsFactory(ParameterValueMapper parameterValueMapper,
				Collection<OperationInvokerAdvisor> invokerAdvisors) {
			super(parameterValueMapper, invokerAdvisors);
		}

		@Override
		protected TestOperation createOperation(EndpointId endpointId, DiscoveredOperationMethod operationMethod,
				OperationInvoker invoker) {
			return new TestOperation(endpointId, operationMethod, invoker);
		}

	}

	static class TestOperation extends AbstractDiscoveredOperation {

		TestOperation(EndpointId endpointId, DiscoveredOperationMethod operationMethod, OperationInvoker invoker) {
			super(operationMethod, invoker);
		}

	}

	static class TestOperationInvokerAdvisor implements OperationInvokerAdvisor {

		private EndpointId endpointId;

		private OperationType operationType;

		private OperationParameters parameters;

		@Override
		public OperationInvoker apply(EndpointId endpointId, OperationType operationType,
				OperationParameters parameters, OperationInvoker invoker) {
			this.endpointId = endpointId;
			this.operationType = operationType;
			this.parameters = parameters;
			return invoker;
		}

<<<<<<< HEAD
=======
		@Override
		@Deprecated
		public OperationInvoker apply(String endpointId, OperationType operationType, OperationParameters parameters,
				OperationInvoker invoker) {
			throw new IllegalStateException();
		}

>>>>>>> c6c139d9
		public EndpointId getEndpointId() {
			return this.endpointId;
		}

		public OperationType getOperationType() {
			return this.operationType;
		}

		public OperationParameters getParameters() {
			return this.parameters;
		}

	}

}<|MERGE_RESOLUTION|>--- conflicted
+++ resolved
@@ -215,16 +215,6 @@
 			return invoker;
 		}
 
-<<<<<<< HEAD
-=======
-		@Override
-		@Deprecated
-		public OperationInvoker apply(String endpointId, OperationType operationType, OperationParameters parameters,
-				OperationInvoker invoker) {
-			throw new IllegalStateException();
-		}
-
->>>>>>> c6c139d9
 		public EndpointId getEndpointId() {
 			return this.endpointId;
 		}
