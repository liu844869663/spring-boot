--- conflicted
+++ resolved
@@ -33,78 +33,8 @@
 class OnEnabledEndpointCondition extends AbstractEndpointCondition {
 
 	@Override
-<<<<<<< HEAD
-	public ConditionOutcome getMatchOutcome(ConditionContext context,
-			AnnotatedTypeMetadata metadata) {
-		return getEnablementOutcome(context, metadata,
-				ConditionalOnEnabledEndpoint.class);
-=======
 	public ConditionOutcome getMatchOutcome(ConditionContext context, AnnotatedTypeMetadata metadata) {
-		Environment environment = context.getEnvironment();
-		AnnotationAttributes attributes = getEndpointAttributes(context, metadata);
-		EndpointId id = EndpointId.of(attributes.getString("id"));
-		String key = "management.endpoint." + id.toLowerCaseString() + ".enabled";
-		Boolean userDefinedEnabled = environment.getProperty(key, Boolean.class);
-		if (userDefinedEnabled != null) {
-			return new ConditionOutcome(userDefinedEnabled,
-					ConditionMessage.forCondition(ConditionalOnEnabledEndpoint.class)
-							.because("found property " + key + " with value " + userDefinedEnabled));
-		}
-		Boolean userDefinedDefault = isEnabledByDefault(environment);
-		if (userDefinedDefault != null) {
-			return new ConditionOutcome(userDefinedDefault,
-					ConditionMessage.forCondition(ConditionalOnEnabledEndpoint.class).because("no property " + key
-							+ " found so using user defined default from " + ENABLED_BY_DEFAULT_KEY));
-		}
-		boolean endpointDefault = attributes.getBoolean("enableByDefault");
-		return new ConditionOutcome(endpointDefault, ConditionMessage.forCondition(ConditionalOnEnabledEndpoint.class)
-				.because("no property " + key + " found so using endpoint default"));
-	}
-
-	private Boolean isEnabledByDefault(Environment environment) {
-		Optional<Boolean> enabledByDefault = enabledByDefaultCache.get(environment);
-		if (enabledByDefault == null) {
-			enabledByDefault = Optional.ofNullable(environment.getProperty(ENABLED_BY_DEFAULT_KEY, Boolean.class));
-			enabledByDefaultCache.put(environment, enabledByDefault);
-		}
-		return enabledByDefault.orElse(null);
-	}
-
-	private AnnotationAttributes getEndpointAttributes(ConditionContext context, AnnotatedTypeMetadata metadata) {
-		return getEndpointAttributes(getEndpointType(context, metadata));
-	}
-
-	private Class<?> getEndpointType(ConditionContext context, AnnotatedTypeMetadata metadata) {
-		Map<String, Object> attributes = metadata.getAnnotationAttributes(ConditionalOnEnabledEndpoint.class.getName());
-		if (attributes != null && attributes.containsKey("endpoint")) {
-			Class<?> target = (Class<?>) attributes.get("endpoint");
-			if (target != Void.class) {
-				return target;
-			}
-		}
-		Assert.state(metadata instanceof MethodMetadata && metadata.isAnnotated(Bean.class.getName()),
-				"OnEnabledEndpointCondition must be used on @Bean methods when the endpoint is not specified");
-		MethodMetadata methodMetadata = (MethodMetadata) metadata;
-		try {
-			return ClassUtils.forName(methodMetadata.getReturnTypeName(), context.getClassLoader());
-		}
-		catch (Throwable ex) {
-			throw new IllegalStateException("Failed to extract endpoint id for "
-					+ methodMetadata.getDeclaringClassName() + "." + methodMetadata.getMethodName(), ex);
-		}
-	}
-
-	protected AnnotationAttributes getEndpointAttributes(Class<?> type) {
-		AnnotationAttributes attributes = AnnotatedElementUtils.findMergedAnnotationAttributes(type, Endpoint.class,
-				true, true);
-		if (attributes != null) {
-			return attributes;
-		}
-		attributes = AnnotatedElementUtils.findMergedAnnotationAttributes(type, EndpointExtension.class, false, true);
-		Assert.state(attributes != null, "No endpoint is specified and the return type of the @Bean method is "
-				+ "neither an @Endpoint, nor an @EndpointExtension");
-		return getEndpointAttributes(attributes.getClass("endpoint"));
->>>>>>> 24925c3d
+		return getEnablementOutcome(context, metadata, ConditionalOnEnabledEndpoint.class);
 	}
 
 }