/*
 * Copyright 2012-2019 the original author or authors.
 *
 * Licensed under the Apache License, Version 2.0 (the "License");
 * you may not use this file except in compliance with the License.
 * You may obtain a copy of the License at
 *
 *      https://www.apache.org/licenses/LICENSE-2.0
 *
 * Unless required by applicable law or agreed to in writing, software
 * distributed under the License is distributed on an "AS IS" BASIS,
 * WITHOUT WARRANTIES OR CONDITIONS OF ANY KIND, either express or implied.
 * See the License for the specific language governing permissions and
 * limitations under the License.
 */

package org.springframework.boot.actuate.autoconfigure.integrationtest;

import org.glassfish.jersey.server.ResourceConfig;
import org.junit.Test;

import org.springframework.boot.actuate.autoconfigure.beans.BeansEndpointAutoConfiguration;
import org.springframework.boot.actuate.autoconfigure.endpoint.EndpointAutoConfiguration;
import org.springframework.boot.actuate.autoconfigure.endpoint.web.WebEndpointAutoConfiguration;
import org.springframework.boot.actuate.autoconfigure.web.server.ManagementContextAutoConfiguration;
import org.springframework.boot.actuate.endpoint.web.annotation.ControllerEndpoint;
import org.springframework.boot.actuate.endpoint.web.annotation.RestControllerEndpoint;
import org.springframework.boot.autoconfigure.AutoConfigurations;
import org.springframework.boot.autoconfigure.jackson.JacksonAutoConfiguration;
import org.springframework.boot.autoconfigure.jersey.JerseyAutoConfiguration;
import org.springframework.boot.autoconfigure.web.servlet.ServletWebServerFactoryAutoConfiguration;
import org.springframework.boot.test.context.FilteredClassLoader;
import org.springframework.boot.test.context.runner.WebApplicationContextRunner;
import org.springframework.boot.web.servlet.context.AnnotationConfigServletWebServerApplicationContext;
import org.springframework.context.annotation.Bean;
import org.springframework.context.annotation.Configuration;
import org.springframework.test.web.reactive.server.WebTestClient;
import org.springframework.web.servlet.DispatcherServlet;

/**
 * Integration tests for the Jersey actuator endpoints.
 *
 * @author Andy Wilkinson
 * @author Madhura Bhave
 */
public class JerseyEndpointIntegrationTests {

	@Test
<<<<<<< HEAD
	public void linksAreProvidedToAllEndpointTypes() {
		testJerseyEndpoints(new Class[] { EndpointsConfiguration.class,
				ResourceConfigConfiguration.class });
	}

	@Test
	public void actuatorEndpointsWhenUserProvidedResourceConfigBeanNotAvailable() {
		testJerseyEndpoints(new Class[] { EndpointsConfiguration.class });
	}

	protected void testJerseyEndpoints(Class<?>[] userConfigurations) {
		FilteredClassLoader classLoader = new FilteredClassLoader(
				DispatcherServlet.class);
		new WebApplicationContextRunner(
				AnnotationConfigServletWebServerApplicationContext::new)
						.withClassLoader(classLoader)
						.withConfiguration(
								AutoConfigurations.of(JacksonAutoConfiguration.class,
										JerseyAutoConfiguration.class,
										EndpointAutoConfiguration.class,
										ServletWebServerFactoryAutoConfiguration.class,
										WebEndpointAutoConfiguration.class,
										ManagementContextAutoConfiguration.class,
										BeansEndpointAutoConfiguration.class))
						.withUserConfiguration(userConfigurations)
						.withPropertyValues("management.endpoints.web.exposure.include:*",
								"server.port:0")
						.run((context) -> {
							int port = context.getSourceApplicationContext(
									AnnotationConfigServletWebServerApplicationContext.class)
									.getWebServer().getPort();
							WebTestClient client = WebTestClient.bindToServer()
									.baseUrl("http://localhost:" + port).build();
							client.get().uri("/actuator").exchange().expectStatus().isOk()
									.expectBody().jsonPath("_links.beans").isNotEmpty()
									.jsonPath("_links.restcontroller").doesNotExist()
									.jsonPath("_links.controller").doesNotExist();
						});
=======
	public void linksAreProvidedToAllEndpointTypes() throws Exception {
		FilteredClassLoader classLoader = new FilteredClassLoader(DispatcherServlet.class);
		new WebApplicationContextRunner(AnnotationConfigServletWebServerApplicationContext::new)
				.withClassLoader(classLoader)
				.withConfiguration(AutoConfigurations.of(JacksonAutoConfiguration.class, JerseyAutoConfiguration.class,
						EndpointAutoConfiguration.class, ServletWebServerFactoryAutoConfiguration.class,
						WebEndpointAutoConfiguration.class, ManagementContextAutoConfiguration.class,
						BeansEndpointAutoConfiguration.class))
				.withUserConfiguration(EndpointsConfiguration.class)
				.withPropertyValues("management.endpoints.web.exposure.include:*", "server.port:0").run((context) -> {
					int port = context
							.getSourceApplicationContext(AnnotationConfigServletWebServerApplicationContext.class)
							.getWebServer().getPort();
					WebTestClient client = WebTestClient.bindToServer().baseUrl("http://localhost:" + port).build();
					client.get().uri("/actuator").exchange().expectStatus().isOk().expectBody().jsonPath("_links.beans")
							.isNotEmpty().jsonPath("_links.restcontroller").doesNotExist().jsonPath("_links.controller")
							.doesNotExist();
				});
>>>>>>> c6c139d9
	}

	@ControllerEndpoint(id = "controller")
	static class TestControllerEndpoint {

	}

	@RestControllerEndpoint(id = "restcontroller")
	static class TestRestControllerEndpoint {

	}

	@Configuration
	static class EndpointsConfiguration {

		@Bean
		TestControllerEndpoint testControllerEndpoint() {
			return new TestControllerEndpoint();
		}

		@Bean
		TestRestControllerEndpoint testRestControllerEndpoint() {
			return new TestRestControllerEndpoint();
		}

	}

	@Configuration
	static class ResourceConfigConfiguration {

		@Bean
		ResourceConfig testResourceConfig() {
			return new ResourceConfig();
		}

	}

}<|MERGE_RESOLUTION|>--- conflicted
+++ resolved
@@ -46,10 +46,8 @@
 public class JerseyEndpointIntegrationTests {
 
 	@Test
-<<<<<<< HEAD
 	public void linksAreProvidedToAllEndpointTypes() {
-		testJerseyEndpoints(new Class[] { EndpointsConfiguration.class,
-				ResourceConfigConfiguration.class });
+		testJerseyEndpoints(new Class[] { EndpointsConfiguration.class, ResourceConfigConfiguration.class });
 	}
 
 	@Test
@@ -58,35 +56,6 @@
 	}
 
 	protected void testJerseyEndpoints(Class<?>[] userConfigurations) {
-		FilteredClassLoader classLoader = new FilteredClassLoader(
-				DispatcherServlet.class);
-		new WebApplicationContextRunner(
-				AnnotationConfigServletWebServerApplicationContext::new)
-						.withClassLoader(classLoader)
-						.withConfiguration(
-								AutoConfigurations.of(JacksonAutoConfiguration.class,
-										JerseyAutoConfiguration.class,
-										EndpointAutoConfiguration.class,
-										ServletWebServerFactoryAutoConfiguration.class,
-										WebEndpointAutoConfiguration.class,
-										ManagementContextAutoConfiguration.class,
-										BeansEndpointAutoConfiguration.class))
-						.withUserConfiguration(userConfigurations)
-						.withPropertyValues("management.endpoints.web.exposure.include:*",
-								"server.port:0")
-						.run((context) -> {
-							int port = context.getSourceApplicationContext(
-									AnnotationConfigServletWebServerApplicationContext.class)
-									.getWebServer().getPort();
-							WebTestClient client = WebTestClient.bindToServer()
-									.baseUrl("http://localhost:" + port).build();
-							client.get().uri("/actuator").exchange().expectStatus().isOk()
-									.expectBody().jsonPath("_links.beans").isNotEmpty()
-									.jsonPath("_links.restcontroller").doesNotExist()
-									.jsonPath("_links.controller").doesNotExist();
-						});
-=======
-	public void linksAreProvidedToAllEndpointTypes() throws Exception {
 		FilteredClassLoader classLoader = new FilteredClassLoader(DispatcherServlet.class);
 		new WebApplicationContextRunner(AnnotationConfigServletWebServerApplicationContext::new)
 				.withClassLoader(classLoader)
@@ -94,7 +63,7 @@
 						EndpointAutoConfiguration.class, ServletWebServerFactoryAutoConfiguration.class,
 						WebEndpointAutoConfiguration.class, ManagementContextAutoConfiguration.class,
 						BeansEndpointAutoConfiguration.class))
-				.withUserConfiguration(EndpointsConfiguration.class)
+				.withUserConfiguration(userConfigurations)
 				.withPropertyValues("management.endpoints.web.exposure.include:*", "server.port:0").run((context) -> {
 					int port = context
 							.getSourceApplicationContext(AnnotationConfigServletWebServerApplicationContext.class)
@@ -104,7 +73,6 @@
 							.isNotEmpty().jsonPath("_links.restcontroller").doesNotExist().jsonPath("_links.controller")
 							.doesNotExist();
 				});
->>>>>>> c6c139d9
 	}
 
 	@ControllerEndpoint(id = "controller")
