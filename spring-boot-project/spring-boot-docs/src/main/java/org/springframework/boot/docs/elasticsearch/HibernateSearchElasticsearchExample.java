/*
 * Copyright 2012-2019 the original author or authors.
 *
 * Licensed under the Apache License, Version 2.0 (the "License");
 * you may not use this file except in compliance with the License.
 * You may obtain a copy of the License at
 *
 *      https://www.apache.org/licenses/LICENSE-2.0
 *
 * Unless required by applicable law or agreed to in writing, software
 * distributed under the License is distributed on an "AS IS" BASIS,
 * WITHOUT WARRANTIES OR CONDITIONS OF ANY KIND, either express or implied.
 * See the License for the specific language governing permissions and
 * limitations under the License.
 */

package org.springframework.boot.docs.elasticsearch;

import javax.persistence.EntityManagerFactory;

import org.springframework.boot.autoconfigure.data.jpa.EntityManagerFactoryDependsOnPostProcessor;
import org.springframework.context.annotation.Configuration;

/**
 * Example configuration for configuring Hibernate to depend on Elasticsearch so that
 * Hibernate Search can use Elasticsearch as its index manager.
 *
 * @author Andy Wilkinson
 */
public class HibernateSearchElasticsearchExample {

	// tag::configuration[]
	/**
	 * {@link EntityManagerFactoryDependsOnPostProcessor} that ensures that
	 * {@link EntityManagerFactory} beans depend on the {@code elasticsearchClient} bean.
	 */
<<<<<<< HEAD
	@Configuration(proxyBeanMethods = false)
	static class ElasticsearchJpaDependencyConfiguration
			extends EntityManagerFactoryDependsOnPostProcessor {
=======
	@Configuration
	static class ElasticsearchJpaDependencyConfiguration extends EntityManagerFactoryDependsOnPostProcessor {
>>>>>>> 24925c3d

		ElasticsearchJpaDependencyConfiguration() {
			super("elasticsearchClient");
		}

	}
	// end::configuration[]

}<|MERGE_RESOLUTION|>--- conflicted
+++ resolved
@@ -34,14 +34,8 @@
 	 * {@link EntityManagerFactoryDependsOnPostProcessor} that ensures that
 	 * {@link EntityManagerFactory} beans depend on the {@code elasticsearchClient} bean.
 	 */
-<<<<<<< HEAD
 	@Configuration(proxyBeanMethods = false)
-	static class ElasticsearchJpaDependencyConfiguration
-			extends EntityManagerFactoryDependsOnPostProcessor {
-=======
-	@Configuration
 	static class ElasticsearchJpaDependencyConfiguration extends EntityManagerFactoryDependsOnPostProcessor {
->>>>>>> 24925c3d
 
 		ElasticsearchJpaDependencyConfiguration() {
 			super("elasticsearchClient");
