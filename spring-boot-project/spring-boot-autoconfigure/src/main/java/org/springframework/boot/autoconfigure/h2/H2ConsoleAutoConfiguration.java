--- conflicted
+++ resolved
@@ -52,14 +52,8 @@
 	@Bean
 	public ServletRegistrationBean<WebServlet> h2Console() {
 		String path = this.properties.getPath();
-<<<<<<< HEAD
 		String urlMapping = path + (path.endsWith("/") ? "*" : "/*");
-		ServletRegistrationBean<WebServlet> registration = new ServletRegistrationBean<>(
-				new WebServlet(), urlMapping);
-=======
-		String urlMapping = path.endsWith("/") ? path + "*" : path + "/*";
 		ServletRegistrationBean<WebServlet> registration = new ServletRegistrationBean<>(new WebServlet(), urlMapping);
->>>>>>> c6c139d9
 		H2ConsoleProperties.Settings settings = this.properties.getSettings();
 		if (settings.isTrace()) {
 			registration.addInitParameter("trace", "");
